--- conflicted
+++ resolved
@@ -14,64 +14,11 @@
 	repositories {
 		jcenter()
 		mavenCentral()
-<<<<<<< HEAD
-	
-		maven {
-			url 'https://hub.spigotmc.org/nexus/content/repositories/snapshots/'
-		}
-	
-		maven {
-			url 'https://maven.sk89q.com/repo'
-		}
-	
-		maven {
-			url 'https://papermc.io/repo/repository/maven-public/'
-		}
-	
-		maven {
-			url 'https://ci.emc.gs/nexus/content/groups/aikar/'
-		}
-	
-		maven {
-			url 'https://jitpack.io'
-		}
-	
-		maven {
-			url 'https://oss.sonatype.org/content/repositories/snapshots/'
-		}
-	
-		maven {
-			url 'https://repo.codemc.org/repository/maven-public'
-		}
-	}
-	
-	configurations {
-		ecj
-		shade
-		implementation.extendsFrom(shade)
-	}
-
-	dependencies {
-		ecj 'org.eclipse.jdt:ecj:3.15.0'
-	}
-	
-	sourceCompatibility = 1.8
-	compileJava {
-		options.fork = true
-		options.encoding = 'UTF-8'
-		options.compilerArgs = ['-properties', '.settings/org.eclipse.jdt.core.prefs', '-encoding', 'UTF-8',
-								'-warn:-tasks(TODO|FIXME|REMIND)']
-		options.forkOptions.with {
-			executable = 'java'
-			jvmArgs = ['-classpath', project.configurations.ecj.asPath, 'org.eclipse.jdt.internal.compiler.batch.Main']
-		}
-=======
 		maven { url 'https://jitpack.io' }
 		maven { url 'https://hub.spigotmc.org/nexus/content/repositories/snapshots/' }
 		maven { url 'https://oss.sonatype.org/content/repositories/snapshots/' }
 		maven { url 'https://papermc.io/repo/repository/maven-public/' }
 		maven { url 'https://ci.emc.gs/nexus/content/groups/aikar/' }
->>>>>>> 5ab6b593
 	}
 }
 
