--- conflicted
+++ resolved
@@ -56,7 +56,8 @@
 	LIGHT_RED(DyeColor.PINK, ChatColor.RED, org.bukkit.Color.FUCHSIA),
 	
 	DARK_PURPLE(DyeColor.PURPLE, ChatColor.DARK_PURPLE, org.bukkit.Color.PURPLE),
-	LIGHT_PURPLE(DyeColor.MAGENTA, ChatColor.LIGHT_PURPLE, org.bukkit.Color.FUCHSIA), ;
+	LIGHT_PURPLE(DyeColor.MAGENTA, ChatColor.LIGHT_PURPLE, org.bukkit.Color.FUCHSIA), 
+	;
 	
 	private final DyeColor wool;
 	private final ChatColor chat;
@@ -137,13 +138,12 @@
 		return byWool[15 - data];
 	}
 	
-<<<<<<< HEAD
 	public static final Color byWoolColor(final DyeColor color) {
 		return byWool(color.getData());
-=======
-	public final org.bukkit.Color getBukkitColor(final Color c) {
-		return c.bukkit;
->>>>>>> 9bf8c788
+	}
+	
+	public final org.bukkit.Color getBukkitColor() {
+		return bukkit;
 	}
 	
 }