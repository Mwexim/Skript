--- conflicted
+++ resolved
@@ -1,139 +1,135 @@
-/**
- *   This file is part of Skript.
- *
- *  Skript is free software: you can redistribute it and/or modify
- *  it under the terms of the GNU General Public License as published by
- *  the Free Software Foundation, either version 3 of the License, or
- *  (at your option) any later version.
- *
- *  Skript is distributed in the hope that it will be useful,
- *  but WITHOUT ANY WARRANTY; without even the implied warranty of
- *  MERCHANTABILITY or FITNESS FOR A PARTICULAR PURPOSE.  See the
- *  GNU General Public License for more details.
- *
- *  You should have received a copy of the GNU General Public License
- *  along with Skript.  If not, see <http://www.gnu.org/licenses/>.
- *
- *
- * Copyright 2011-2017 Peter Güttinger and contributors
- */
-package ch.njol.skript.effects;
-
-import java.util.Collections;
-import java.util.Set;
-import java.util.WeakHashMap;
-
-import org.bukkit.Bukkit;
-import org.bukkit.event.Event;
-import org.eclipse.jdt.annotation.Nullable;
-
-import ch.njol.skript.Skript;
-import ch.njol.skript.doc.Description;
-import ch.njol.skript.doc.Examples;
-import ch.njol.skript.doc.Name;
-import ch.njol.skript.doc.Since;
-import ch.njol.skript.lang.Effect;
-import ch.njol.skript.lang.Expression;
-import ch.njol.skript.lang.Literal;
-import ch.njol.skript.lang.Trigger;
-import ch.njol.skript.lang.SkriptParser.ParseResult;
-import ch.njol.skript.timings.SkriptTimings;
-import ch.njol.skript.lang.TriggerItem;
-import ch.njol.skript.util.Timespan;
-import ch.njol.util.Kleenean;
-import edu.umd.cs.findbugs.ba.bcp.New;
-
-/**
- * @author Peter Güttinger
- */
-@Name("Delay")
-@Description("Delays the script's execution by a given timespan. Please note that delays are not persistent, e.g. trying to create a tempban script with <code>ban player → wait 7 days → unban player</code> will not work if you restart your server anytime within these 7 days. You also have to be careful even when using small delays!")
-@Examples({"wait 2 minutes",
-		"halt for 5 minecraft hours",
-		"wait a tick"})
-@Since("1.4")
-public class Delay extends Effect {
-	static {
-		Skript.registerEffect(Delay.class, "(wait|halt) [for] %timespan%");
-	}
-
-	@SuppressWarnings("null")
-	protected Expression<Timespan> duration;
-
-	@SuppressWarnings({"unchecked", "null"})
-	@Override
-	public boolean init(final Expression<?>[] exprs, final int matchedPattern, final Kleenean isDelayed, final ParseResult parseResult) {
-		duration = (Expression<Timespan>) exprs[0];
-		if (duration instanceof Literal) { // If we can, do sanity check for delays
-			long millis = ((Literal<Timespan>) duration).getSingle().getMilliSeconds();
-			if (millis < 50) {
-				Skript.warning("Delays less than one tick are not possible, defaulting to one tick.");
-			}
-		}
-		return true;
-	}
-
-	@Override
-	@Nullable
-	protected TriggerItem walk(final Event e) {
-		debug(e, true);
-		final long start = Skript.debug() ? System.nanoTime() : 0;
-		final TriggerItem next = getNext();
-		if (next != null) {
-<<<<<<< HEAD
-=======
-			
->>>>>>> 606cf152
-			delayed.add(e);
-			final Timespan d = duration.getSingle(e);
-			if (d == null)
-				return null;
-			
-			// Back up local variables
-			Object localVars = Variables.removeLocals(e);
-			
-			Bukkit.getScheduler().scheduleSyncDelayedTask(Skript.getInstance(), new Runnable() {
-				@Override
-				public void run() {
-					if (Skript.debug())
-						Skript.info(getIndentation() + "... continuing after " + (System.nanoTime() - start) / 1000000000. + "s");
-					
-					Object timing = null;
-					if (SkriptTimings.enabled()) { // getTrigger call is not free, do it only if we must
-						Trigger trigger = getTrigger();
-						if (trigger != null) {
-							timing = SkriptTimings.start(trigger.getDebugLabel());
-						}
-					}
-					
-					TriggerItem.walk(next, e);
-					
-					SkriptTimings.stop(timing); // Stop timing if it was even started
-				}
-			}, d.getTicks_i() < 1 ? 1 : d.getTicks_i()); // Minimum delay is one tick, less than it is useless!
-		}
-		return null;
-	}
-
-	@SuppressWarnings("null")
-	protected final static Set<Event> delayed = Collections.newSetFromMap(new WeakHashMap<Event, Boolean>());
-
-	public final static boolean isDelayed(final Event e) {
-		return delayed.contains(e);
-	}
-
-	public static void addDelayedEvent(Event event){
-		delayed.add(event);
-	}
-
-	@Override
-	protected void execute(final Event e) {
-		throw new UnsupportedOperationException();
-	}
-
-	@Override
-	public String toString(final @Nullable Event e, final boolean debug) {
-		return "wait for " + duration.toString(e, debug) + (e == null ? "" : "...");
-	}
-
-}
+/**
+ *   This file is part of Skript.
+ *
+ *  Skript is free software: you can redistribute it and/or modify
+ *  it under the terms of the GNU General Public License as published by
+ *  the Free Software Foundation, either version 3 of the License, or
+ *  (at your option) any later version.
+ *
+ *  Skript is distributed in the hope that it will be useful,
+ *  but WITHOUT ANY WARRANTY; without even the implied warranty of
+ *  MERCHANTABILITY or FITNESS FOR A PARTICULAR PURPOSE.  See the
+ *  GNU General Public License for more details.
+ *
+ *  You should have received a copy of the GNU General Public License
+ *  along with Skript.  If not, see <http://www.gnu.org/licenses/>.
+ *
+ *
+ * Copyright 2011-2017 Peter Güttinger and contributors
+ */
+package ch.njol.skript.effects;
+
+import java.util.Collections;
+import java.util.Set;
+import java.util.WeakHashMap;
+
+import org.bukkit.Bukkit;
+import org.bukkit.event.Event;
+import org.eclipse.jdt.annotation.Nullable;
+
+import ch.njol.skript.Skript;
+import ch.njol.skript.doc.Description;
+import ch.njol.skript.doc.Examples;
+import ch.njol.skript.doc.Name;
+import ch.njol.skript.doc.Since;
+import ch.njol.skript.lang.Effect;
+import ch.njol.skript.lang.Expression;
+import ch.njol.skript.lang.Literal;
+import ch.njol.skript.lang.Trigger;
+import ch.njol.skript.lang.SkriptParser.ParseResult;
+import ch.njol.skript.timings.SkriptTimings;
+import ch.njol.skript.lang.TriggerItem;
+import ch.njol.skript.util.Timespan;
+import ch.njol.skript.variables.Variables;
+import ch.njol.util.Kleenean;
+
+/**
+ * @author Peter Güttinger
+ */
+@Name("Delay")
+@Description("Delays the script's execution by a given timespan. Please note that delays are not persistent, e.g. trying to create a tempban script with <code>ban player → wait 7 days → unban player</code> will not work if you restart your server anytime within these 7 days. You also have to be careful even when using small delays!")
+@Examples({"wait 2 minutes",
+		"halt for 5 minecraft hours",
+		"wait a tick"})
+@Since("1.4")
+public class Delay extends Effect {
+	static {
+		Skript.registerEffect(Delay.class, "(wait|halt) [for] %timespan%");
+	}
+
+	@SuppressWarnings("null")
+	protected Expression<Timespan> duration;
+
+	@SuppressWarnings({"unchecked", "null"})
+	@Override
+	public boolean init(final Expression<?>[] exprs, final int matchedPattern, final Kleenean isDelayed, final ParseResult parseResult) {
+		duration = (Expression<Timespan>) exprs[0];
+		if (duration instanceof Literal) { // If we can, do sanity check for delays
+			long millis = ((Literal<Timespan>) duration).getSingle().getMilliSeconds();
+			if (millis < 50) {
+				Skript.warning("Delays less than one tick are not possible, defaulting to one tick.");
+			}
+		}
+		return true;
+	}
+
+	@Override
+	@Nullable
+	protected TriggerItem walk(final Event e) {
+		debug(e, true);
+		final long start = Skript.debug() ? System.nanoTime() : 0;
+		final TriggerItem next = getNext();
+		if (next != null) {
+			delayed.add(e);
+			final Timespan d = duration.getSingle(e);
+			if (d == null)
+				return null;
+			
+			// Back up local variables
+			Object localVars = Variables.removeLocals(e);
+			
+			Bukkit.getScheduler().scheduleSyncDelayedTask(Skript.getInstance(), new Runnable() {
+				@Override
+				public void run() {
+					if (Skript.debug())
+						Skript.info(getIndentation() + "... continuing after " + (System.nanoTime() - start) / 1000000000. + "s");
+					
+					Object timing = null;
+					if (SkriptTimings.enabled()) { // getTrigger call is not free, do it only if we must
+						Trigger trigger = getTrigger();
+						if (trigger != null) {
+							timing = SkriptTimings.start(trigger.getDebugLabel());
+						}
+					}
+					
+					TriggerItem.walk(next, e);
+					
+					SkriptTimings.stop(timing); // Stop timing if it was even started
+				}
+			}, d.getTicks_i() < 1 ? 1 : d.getTicks_i()); // Minimum delay is one tick, less than it is useless!
+		}
+		return null;
+	}
+
+	@SuppressWarnings("null")
+	protected final static Set<Event> delayed = Collections.newSetFromMap(new WeakHashMap<Event, Boolean>());
+
+	public final static boolean isDelayed(final Event e) {
+		return delayed.contains(e);
+	}
+
+	public static void addDelayedEvent(Event event){
+		delayed.add(event);
+	}
+
+	@Override
+	protected void execute(final Event e) {
+		throw new UnsupportedOperationException();
+	}
+
+	@Override
+	public String toString(final @Nullable Event e, final boolean debug) {
+		return "wait for " + duration.toString(e, debug) + (e == null ? "" : "...");
+	}
+
+}