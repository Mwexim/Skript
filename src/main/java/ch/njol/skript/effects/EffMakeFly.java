/**
 *   This file is part of Skript.
 *
 *  Skript is free software: you can redistribute it and/or modify
 *  it under the terms of the GNU General Public License as published by
 *  the Free Software Foundation, either version 3 of the License, or
 *  (at your option) any later version.
 *
 *  Skript is distributed in the hope that it will be useful,
 *  but WITHOUT ANY WARRANTY; without even the implied warranty of
 *  MERCHANTABILITY or FITNESS FOR A PARTICULAR PURPOSE.  See the
 *  GNU General Public License for more details.
 *
 *  You should have received a copy of the GNU General Public License
 *  along with Skript.  If not, see <http://www.gnu.org/licenses/>.
 *
 *
 * Copyright 2011-2017 Peter Güttinger and contributors
 */
package ch.njol.skript.effects;

import ch.njol.skript.Skript;
import ch.njol.skript.doc.Description;
import ch.njol.skript.doc.Examples;
import ch.njol.skript.doc.Name;
import ch.njol.skript.doc.Since;
import ch.njol.skript.lang.Effect;
import ch.njol.skript.lang.Expression;
import ch.njol.skript.lang.SkriptParser;
import ch.njol.util.Kleenean;
import org.bukkit.entity.Player;
import org.bukkit.event.Event;
import org.eclipse.jdt.annotation.Nullable;

@Name("Make Fly")
@Description("Forces a player to start/stop flying.")
@Examples({"make player fly", "force all players to stop flying"})
@Since("2.2-dev34")
public class EffMakeFly extends Effect {

    static {
        if (Skript.methodExists(Player.class, "setFlying", boolean.class)) {
            Skript.registerEffect(EffMakeFly.class, "force %players% to [(1¦stop|0¦start)] fly[ing]",
                                                "make %players% (1¦stop|0¦start) flying",
                                                "make %players% fly");
        }
    }

    @SuppressWarnings("null")
    private Expression<Player> players;

    private boolean flying;

    @SuppressWarnings({"unchecked", "null"})
    @Override
    public boolean init(Expression<?>[] exprs, int matchedPattern, Kleenean isDelayed, SkriptParser.ParseResult parseResult) {
        players = (Expression<Player>) exprs[0];
        flying = parseResult.mark == 0;
        return true;
    }

    @Override
    protected void execute(Event e) {
        for (Player player : players.getArray(e)) {
           player.setFlying(flying);
        }
    }

    @Override
    public String toString(@Nullable Event e, boolean debug) {
        return "make " + players.toString(e, debug) + (flying ? " start " : " stop ") + "flying";
    }

<<<<<<< HEAD

=======
	@Override
	public String toString(@Nullable Event e, boolean debug) {
		return "make " + players.toString(e, debug) + (flying ? " start " : " stop ") + "flying";
	}
>>>>>>> bf5502aa
}<|MERGE_RESOLUTION|>--- conflicted
+++ resolved
@@ -71,12 +71,4 @@
         return "make " + players.toString(e, debug) + (flying ? " start " : " stop ") + "flying";
     }
 
-<<<<<<< HEAD
-
-=======
-	@Override
-	public String toString(@Nullable Event e, boolean debug) {
-		return "make " + players.toString(e, debug) + (flying ? " start " : " stop ") + "flying";
-	}
->>>>>>> bf5502aa
 }