/**
 *   This file is part of Skript.
 *
 *  Skript is free software: you can redistribute it and/or modify
 *  it under the terms of the GNU General Public License as published by
 *  the Free Software Foundation, either version 3 of the License, or
 *  (at your option) any later version.
 *
 *  Skript is distributed in the hope that it will be useful,
 *  but WITHOUT ANY WARRANTY; without even the implied warranty of
 *  MERCHANTABILITY or FITNESS FOR A PARTICULAR PURPOSE.  See the
 *  GNU General Public License for more details.
 *
 *  You should have received a copy of the GNU General Public License
 *  along with Skript.  If not, see <http://www.gnu.org/licenses/>.
 *
 *
 * Copyright 2011-2017 Peter Güttinger and contributors
 */
package ch.njol.skript.conditions;

import org.bukkit.entity.Player;
import org.bukkit.event.Event;
import org.eclipse.jdt.annotation.Nullable;

import ch.njol.skript.Skript;
import ch.njol.skript.conditions.base.PropertyCondition;
import ch.njol.skript.conditions.base.PropertyCondition.PropertyType;
import ch.njol.skript.doc.Description;
import ch.njol.skript.doc.Examples;
import ch.njol.skript.doc.Name;
import ch.njol.skript.doc.Since;
import ch.njol.skript.lang.Condition;
import ch.njol.skript.lang.Expression;
import ch.njol.skript.lang.SkriptParser.ParseResult;
import ch.njol.util.Kleenean;

@Name("Can See")
@Description("Checks whether the given players can see another players.")
@Examples({"if the player can't see the player-argument:",
<<<<<<< HEAD
		"	message \"<light red>The player %player-argument% is not online!\""})
=======
		"\tmessage \"<light red>The player %player-argument% is not online!\""})
>>>>>>> 433466b3
@Since("2.3")
public class CondCanSee extends Condition {

	static {
		Skript.registerCondition(CondCanSee.class,
				"%players% (is|are) [(1¦in)]visible for %players%",
				"%players% can see %players%",
				"%players% (is|are)(n't| not) [(1¦in)]visible for %players%",
				"%players% can('t| not) see %players%");
	}
	
	@SuppressWarnings("null")
	private Expression<Player> players;
	@SuppressWarnings("null")
	private Expression<Player> targetPlayers;

	@SuppressWarnings("unchecked")
	@Override
	public boolean init(Expression<?>[] exprs, int matchedPattern, Kleenean isDelayed, ParseResult parseResult) {
		if (matchedPattern == 1 || matchedPattern == 3) {
			players = (Expression<Player>) exprs[0];
			targetPlayers = (Expression<Player>) exprs[1];
		} else {
			players = (Expression<Player>) exprs[1];
			targetPlayers = (Expression<Player>) exprs[0];
		}
		setNegated(matchedPattern > 1 ^ parseResult.mark == 1);
		return true;
	}

	@Override
	public boolean check(Event e) {
		return players.check(e,
				player -> targetPlayers.check(e,
						player::canSee
				), isNegated());
	}

	@Override
	public String toString(@Nullable Event e, boolean debug) {
		return PropertyCondition.toString(this, PropertyType.CAN, e, debug, players,
				"see" + targetPlayers.toString(e, debug));
	}

}<|MERGE_RESOLUTION|>--- conflicted
+++ resolved
@@ -38,11 +38,7 @@
 @Name("Can See")
 @Description("Checks whether the given players can see another players.")
 @Examples({"if the player can't see the player-argument:",
-<<<<<<< HEAD
-		"	message \"<light red>The player %player-argument% is not online!\""})
-=======
 		"\tmessage \"<light red>The player %player-argument% is not online!\""})
->>>>>>> 433466b3
 @Since("2.3")
 public class CondCanSee extends Condition {
 
@@ -59,7 +55,7 @@
 	@SuppressWarnings("null")
 	private Expression<Player> targetPlayers;
 
-	@SuppressWarnings("unchecked")
+	@SuppressWarnings({"unchecked", "null"})
 	@Override
 	public boolean init(Expression<?>[] exprs, int matchedPattern, Kleenean isDelayed, ParseResult parseResult) {
 		if (matchedPattern == 1 || matchedPattern == 3) {
