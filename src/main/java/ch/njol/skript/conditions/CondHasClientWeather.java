--- conflicted
+++ resolved
@@ -32,13 +32,9 @@
 @Examples({"if the player has custom weather:",
 		"\tmessage \"Your custom weather is %player's weather%\""})
 @Since("2.3")
-<<<<<<< HEAD
-public class CondHasClientWeather extends Condition {
 
-=======
 public class CondHasClientWeather extends PropertyCondition<Player> {
 	
->>>>>>> 433466b3
 	static {
 		register(CondHasClientWeather.class, PropertyType.HAVE, "[a] (client|custom) weather [set]", "players");
 	}
