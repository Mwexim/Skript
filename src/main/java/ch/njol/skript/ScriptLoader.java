--- conflicted
+++ resolved
@@ -1,1157 +1,1153 @@
-/**
- *   This file is part of Skript.
- *
- *  Skript is free software: you can redistribute it and/or modify
- *  it under the terms of the GNU General Public License as published by
- *  the Free Software Foundation, either version 3 of the License, or
- *  (at your option) any later version.
- *
- *  Skript is distributed in the hope that it will be useful,
- *  but WITHOUT ANY WARRANTY; without even the implied warranty of
- *  MERCHANTABILITY or FITNESS FOR A PARTICULAR PURPOSE.  See the
- *  GNU General Public License for more details.
- *
- *  You should have received a copy of the GNU General Public License
- *  along with Skript.  If not, see <http://www.gnu.org/licenses/>.
- *
- *
- * Copyright 2011-2017 Peter Güttinger and contributors
- */
-package ch.njol.skript;
-
-import java.io.File;
-import java.io.FileFilter;
-import java.io.FileInputStream;
-import java.io.IOException;
-import java.io.InputStream;
-import java.util.ArrayList;
-import java.util.Arrays;
-import java.util.Collection;
-import java.util.Collections;
-import java.util.HashMap;
-import java.util.HashSet;
-import java.util.List;
-import java.util.Locale;
-import java.util.Map;
-import java.util.Set;
-import java.util.concurrent.ArrayBlockingQueue;
-import java.util.concurrent.BlockingQueue;
-import java.util.concurrent.Callable;
-import java.util.regex.Matcher;
-
-import org.bukkit.Bukkit;
-import org.bukkit.event.Event;
-import org.eclipse.jdt.annotation.Nullable;
-import org.eclipse.jdt.annotation.NonNull;
-
-import ch.njol.skript.aliases.Aliases;
-import ch.njol.skript.aliases.ItemType;
-import ch.njol.skript.classes.ClassInfo;
-import ch.njol.skript.command.CommandEvent;
-import ch.njol.skript.command.Commands;
-import ch.njol.skript.command.ScriptCommand;
-import ch.njol.skript.config.Config;
-import ch.njol.skript.config.EntryNode;
-import ch.njol.skript.config.Node;
-import ch.njol.skript.config.SectionNode;
-import ch.njol.skript.config.SimpleNode;
-import ch.njol.skript.effects.Delay;
-import ch.njol.skript.events.bukkit.PreScriptLoadEvent;
-import ch.njol.skript.lang.Condition;
-import ch.njol.skript.lang.Conditional;
-import ch.njol.skript.lang.Expression;
-import ch.njol.skript.lang.Loop;
-import ch.njol.skript.lang.ParseContext;
-import ch.njol.skript.lang.SelfRegisteringSkriptEvent;
-import ch.njol.skript.lang.SkriptEvent;
-import ch.njol.skript.lang.SkriptEventInfo;
-import ch.njol.skript.lang.SkriptParser;
-import ch.njol.skript.lang.Statement;
-import ch.njol.skript.lang.Trigger;
-import ch.njol.skript.lang.TriggerItem;
-import ch.njol.skript.lang.TriggerSection;
-import ch.njol.skript.lang.While;
-import ch.njol.skript.lang.function.Function;
-import ch.njol.skript.lang.function.FunctionEvent;
-import ch.njol.skript.lang.function.Functions;
-import ch.njol.skript.lang.function.Signature;
-import ch.njol.skript.localization.Language;
-import ch.njol.skript.localization.Message;
-import ch.njol.skript.localization.PluralizingArgsMessage;
-import ch.njol.skript.log.CountingLogHandler;
-import ch.njol.skript.log.ErrorDescLogHandler;
-import ch.njol.skript.log.LogEntry;
-import ch.njol.skript.log.ParseLogHandler;
-import ch.njol.skript.log.RetainingLogHandler;
-import ch.njol.skript.log.SkriptLogger;
-import ch.njol.skript.registrations.Classes;
-import ch.njol.skript.registrations.Converters;
-import ch.njol.skript.util.Date;
-import ch.njol.skript.util.ExceptionUtils;
-import ch.njol.skript.util.Task;
-import ch.njol.skript.variables.TypeHints;
-import ch.njol.skript.variables.Variables;
-import ch.njol.util.Callback;
-import ch.njol.util.Kleenean;
-import ch.njol.util.NonNullPair;
-import ch.njol.util.StringUtils;
-import ch.njol.util.Validate;
-import ch.njol.util.coll.CollectionUtils;
-
-/**
- * @author Peter Güttinger
- */
-final public class ScriptLoader {
-	private ScriptLoader() {}
-	
-	private final static Message m_no_errors = new Message("skript.no errors"),
-			m_no_scripts = new Message("skript.no scripts");
-	private final static PluralizingArgsMessage m_scripts_loaded = new PluralizingArgsMessage("skript.scripts loaded");
-	
-	@Nullable
-	public static Config currentScript = null;
-
-	/**
-	 * If true, a {@link PreScriptLoadEvent} will be called
-	 * right before a script starts parsing, but after
-	 * {@link ScriptLoader#currentScript} has been set
-	 * to a non-null {@link Config}.
-	 */
-	private static boolean callPreLoadEvent;
-
-	/**
-	 * A set of all the SkriptAddons that have called
-	 * {@link ScriptLoader#setCallPreloadEvent(boolean, SkriptAddon)}
-	 * with true.
-	 */
-	private static Set<SkriptAddon> preloadListeners = new HashSet<>();
-
-	/**
-	 * Sets {@link ScriptLoader#callPreLoadEvent} to the provided boolean,
-	 * and adds/removes the provided SkriptAddon from {@link ScriptLoader#preloadListeners}
-	 * depending on the provided boolean (true adds, false removes).
-	 * @param state The new value for {@link ScriptLoader#callPreLoadEvent}
-	 * @param addon A non-null SkriptAddon
-	 */
-	public static void setCallPreloadEvent(boolean state, @NonNull SkriptAddon addon) {
-		Validate.notNull(addon);
-		callPreLoadEvent = state;
-		if (state)
-			preloadListeners.add(addon);
-		else
-			preloadListeners.remove(addon);
-	}
-
-	public static boolean getCallPreloadEvent() {
-		return callPreLoadEvent;
-	}
-
-	/**
-	 * Returns an unmodifiable list of all the addons
-	 * that have called {@link ScriptLoader#setCallPreloadEvent(boolean, SkriptAddon)}
-	 * with true.
-	 */
-	public static Set<SkriptAddon> getPreloadListeners() {
-		return Collections.unmodifiableSet(preloadListeners);
-	}
-
-	/**
-	 * use {@link #setCurrentEvent(String, Class...)}
-	 */
-	@Nullable
-	private static String currentEventName = null;
-	
-	@Nullable
-	public static String getCurrentEventName() {
-		return currentEventName;
-	}
-	
-	/**
-	 * use {@link #setCurrentEvent(String, Class...)}
-	 */
-	@Nullable
-	private static Class<? extends Event>[] currentEvents = null;
-	
-	/**
-	 * Call {@link #deleteCurrentEvent()} after parsing
-	 * 
-	 * @param name
-	 * @param events
-	 */
-	public static void setCurrentEvent(final String name, final @Nullable Class<? extends Event>... events) {
-		currentEventName = name;
-		currentEvents = events;
-		hasDelayBefore = Kleenean.FALSE;
-	}
-	
-	public static void deleteCurrentEvent() {
-		currentEventName = null;
-		currentEvents = null;
-		hasDelayBefore = Kleenean.FALSE;
-	}
-	
-	public static List<TriggerSection> currentSections = new ArrayList<>();
-	public static List<Loop> currentLoops = new ArrayList<>();
-	private final static Map<String, ItemType> currentAliases = new HashMap<>();
-	final static HashMap<String, String> currentOptions = new HashMap<>();
-	
-	public static Map<String, ItemType> getScriptAliases() {
-		return currentAliases;
-	}
-	
-	/**
-	 * must be synchronized
-	 */
-	private final static ScriptInfo loadedScripts = new ScriptInfo();
-	
-	public static Kleenean hasDelayBefore = Kleenean.FALSE;
-	
-	public static class ScriptInfo {
-		public int files, triggers, commands, functions;
-		
-		public ScriptInfo() {}
-		
-		public ScriptInfo(final int numFiles, final int numTriggers, final int numCommands, final int numFunctions) {
-			files = numFiles;
-			triggers = numTriggers;
-			commands = numCommands;
-			functions = numFunctions;
-		}
-		
-		/**
-		 * Copy constructor.
-		 * @param loadedscripts
-		 */
-		public ScriptInfo(ScriptInfo o) {
-			files = o.files;
-			triggers = o.triggers;
-			commands = o.commands;
-			functions = o.functions;
-		}
-
-		public void add(final ScriptInfo other) {
-			files += other.files;
-			triggers += other.triggers;
-			commands += other.commands;
-			functions += other.functions;
-		}
-		
-		public void subtract(final ScriptInfo other) {
-			files -= other.files;
-			triggers -= other.triggers;
-			commands -= other.commands;
-			functions -= other.functions;
-		}
-		
-		@Override
-		public String toString() {
-			return "ScriptInfo{files=" + files + ",triggers=" + triggers + ",commands=" + commands + ",functions:" + functions + "}";
-		}
-	}
-	
-//	private final static class SerializedScript {
-//		public SerializedScript() {}
-//
-//		public final List<Trigger> triggers = new ArrayList<Trigger>();
-//		public final List<ScriptCommand> commands = new ArrayList<ScriptCommand>();
-//	}
-	
-	private static String indentation = "";
-	
-	// Load scripts in separate (one) thread
-	static final BlockingQueue<Runnable> loadQueue = new ArrayBlockingQueue<>(20, true);
-	static final Thread loaderThread;
-	static boolean loadAsync; // See below
-	
-	/**
-	 * Checks if scripts are loaded in separate thread. If true,
-	 * following behavior should be expected:
-	 * <ul>
-	 * <li>Scripts are still unloaded and enabled in server thread
-	 * <li>When reloading a script, old version is unloaded <i>after</i> it has
-	 * been parsed, immediately before it has been loaded
-	 * <li>When reloading all scripts, scripts that were removed are disabled
-	 * after everything has been reloaded
-	 * <li>Script infos returned by most methods are inaccurate
-	 * @return If main thread is not blocked when loading.
-	 */
-	public static boolean isAsync() {
-		return loadAsync;
-	}
-	
-	/**
-	 * All loaded script files.
-	 */
-	@SuppressWarnings("null")
-	static final Set<File> loadedFiles = Collections.synchronizedSet(new HashSet<>());
-	
-	@SuppressWarnings("null") // Collections methods don't return nulls, ever
-	public static Collection<File> getLoadedFiles() {
-		return Collections.unmodifiableCollection(loadedFiles);
-	}
-	
-	// Initialize and start load thread
-	static {
-		loaderThread = new AsyncLoaderThread();
-		loaderThread.start();
-	}
-	
-	private static class AsyncLoaderThread extends Thread {
-		
-		public AsyncLoaderThread() { }
-
-		@Override
-		public void run() {
-			while (true) {
-				try {
-					loadQueue.take().run();
-				} catch (InterruptedException e) {
-					Skript.exception(e); // Bubble it up with instructions on how to report it
-				}
-			}
-		}
-	}
-	
-	static void loadScripts() {
-		final File scriptsFolder = new File(Skript.getInstance().getDataFolder(), Skript.SCRIPTSFOLDER + File.separator);
-		if (!scriptsFolder.isDirectory())
-			scriptsFolder.mkdirs();
-		
-		final Date start = new Date();
-		
-		Runnable task = () -> {
-			final Set<File> oldLoadedFiles = new HashSet<>(loadedFiles);
-			
-			final ScriptInfo i;
-			
-			final ErrorDescLogHandler h = SkriptLogger.startLogHandler(new ErrorDescLogHandler(null, null, m_no_errors.toString()));
-			try {
-				Language.setUseLocal(false);
-				
-				List<Config> configs = loadStructures(scriptsFolder);
-				i = loadScripts(configs);
-			} finally {
-				Language.setUseLocal(true);
-				h.stop();
-			}
-			
-			// Now, make sure that old files that are no longer there are unloaded
-			// Only if this is done using async loading, though!
-			if (loadAsync) {
-				oldLoadedFiles.removeAll(loadedFiles);
-				for (File script : oldLoadedFiles) {
-					assert script != null;
-					
-					// Use internal unload method which does not call validateFunctions()
-					unloadScript_(script);
-					Functions.clearFunctions(script);
-				}
-				Functions.validateFunctions(); // Manually validate functions
-			}
-			
-			if (i.files == 0)
-				Skript.warning(m_no_scripts.toString());
-			if (Skript.logNormal() && i.files > 0)
-				Skript.info(m_scripts_loaded.toString(i.files, i.triggers, i.commands, start.difference(new Date())));
-			
-			SkriptEventHandler.registerBukkitEvents();
-		};
-		if (loadAsync)
-			loadQueue.add(task);
-		else
-			task.run();
-	}
-	
-	/**
-	 * Filter for enabled scripts & folders.
-	 */
-	private final static FileFilter scriptFilter = new FileFilter() {
-		@Override
-		public boolean accept(final @Nullable File f) {
-			return f != null && (f.isDirectory() || StringUtils.endsWithIgnoreCase("" + f.getName(), ".sk")) && !f.getName().startsWith("-");
-		}
-	};
-	
-	/**
-	 * Loads the specified scripts.
-	 * 
-	 * @param configs Configs for scripts, loaded by {@link #loadStructures(File[])}
-	 * @return Info on the loaded scripts.
-	 */
-	public final static ScriptInfo loadScripts(final List<Config> configs) {
-		ScriptInfo i = new ScriptInfo();
-		
-		Runnable task = () -> {
-			// Do NOT sort here, list must be loaded in order it came in (see issue #667)
-			final boolean wasLocal = Language.setUseLocal(false);
-			try {
-				for (final Config cfg : configs) {
-					assert cfg != null : configs.toString();
-					i.add(loadScript(cfg));
-				}
-			} finally {
-				if (wasLocal)
-					Language.setUseLocal(true);
-			}
-			
-			SkriptEventHandler.registerBukkitEvents();
-		};
-		if (loadAsync && Bukkit.isPrimaryThread())
-			loadQueue.add(task);
-		else
-			task.run();
-		
-		// If task was ran asynchronously, returned stats may be wrong
-		// This is probably ok, since loadScripts() will go async if needed
-		return i;
-	}
-	
-	/**
-	 * Loads specified scripts and places log to given list.
-	 * 
-	 * @param configs Configs for scripts, loaded by {@link #loadStructures(File[])}
-	 * @param logOut List where to place log.
-	 * @return Info on the loaded scripts.
-	 */
-	public final static ScriptInfo loadScripts(final List<Config> configs, final List<LogEntry> logOut) {
-		final RetainingLogHandler logHandler = SkriptLogger.startRetainingLog();
-		try {
-			return loadScripts(configs);
-		} finally {
-			logOut.addAll(logHandler.getLog());
-			logHandler.clear(); // Remove everything from the log handler
-			logHandler.printLog(); // Won't print anything, but handler is properly closed
-		}
-	}
-	
-	/**
-	 * Loads the specified scripts.
-	 * 
-	 * @param configs Configs for scripts, loaded by {@link #loadStructure(File)}
-	 * @return Info on the loaded scripts
-	 */
-	@SuppressWarnings("null")
-	public final static ScriptInfo loadScripts(final Config... configs) {
-		return loadScripts(Arrays.asList(configs));
-	}
-	
-	/**
-	 * Load specified scripts.
-	 * 
-	 * @param files Script files.
-	 * @return Info on the loaded scripts.
-	 * @deprecated Use the methods that take configs as parameters.
-	 */
-	@Deprecated
-	public final static ScriptInfo loadScripts(final File... files) {
-		List<Config> configs = loadStructures(files);
-		return loadScripts(configs);
-	}
-	
-	/**
-	 * Represents data for event which is waiting to be loaded.
-	 */
-	private static class ParsedEventData {
-		
-		public ParsedEventData(NonNullPair<SkriptEventInfo<?>, SkriptEvent> info, String event, SectionNode node, List<TriggerItem> items) {
-			this.info = info;
-			this.event = event;
-			this.node = node;
-			this.items = items;
-		}
-		
-		public final NonNullPair<SkriptEventInfo<?>, SkriptEvent> info;
-		public final String event;
-		public final SectionNode node;
-		public final List<TriggerItem> items;
-	}
-	
-	/**
-	 * Loads one script. Only for internal use, as this doesn't register/update
-	 * event handlers.
-	 * @param config Config for script to be loaded.
-	 * @return Info about script that is loaded
-	 */
-	@SuppressWarnings("unchecked")
-	private final static ScriptInfo loadScript(final @Nullable Config config) {
-		if (config == null) { // Something bad happened, hopefully got logged to console
-			return new ScriptInfo();
-		}
-		
-		// When something is parsed, it goes there to be loaded later
-		List<ScriptCommand> commands = new ArrayList<>();
-		List<Function<?>> functions = new ArrayList<>();
-		List<ParsedEventData> events = new ArrayList<>();
-		
-		// Track what is loaded
-		int numTriggers = 0;
-		int numCommands = 0;
-		int numFunctions = 0;
-		
-		try {
-			if (SkriptConfig.keepConfigsLoaded.value())
-				SkriptConfig.configs.add(config);
-			
-			currentAliases.clear();
-			currentOptions.clear();
-			currentScript = config;
-
-			/*
-			 * If editing this class, please remember to call this event
-			 * after currentScript has already been set to the provided Config,
-			 * but before the script actually starts parsing
-			 */
-			if (callPreLoadEvent)
-				Bukkit.getPluginManager().callEvent(new PreScriptLoadEvent(config));
-
-//			final SerializedScript script = new SerializedScript();
-			
-			final CountingLogHandler numErrors = SkriptLogger.startLogHandler(new CountingLogHandler(SkriptLogger.SEVERE));
-			
-			try {
-				for (final Node cnode : config.getMainNode()) {
-					if (!(cnode instanceof SectionNode)) {
-						Skript.error("invalid line - all code has to be put into triggers");
-						continue;
-					}
-					
-					final SectionNode node = ((SectionNode) cnode);
-					String event = node.getKey();
-					if (event == null)
-						continue;
-					
-					if (event.equalsIgnoreCase("aliases")) {
-						node.convertToEntries(0, "=");
-						for (final Node n : node) {
-							if (!(n instanceof EntryNode)) {
-								Skript.error("invalid line in aliases section");
-								continue;
-							}
-							final ItemType t = Aliases.parseAlias(((EntryNode) n).getValue());
-							if (t == null)
-								continue;
-							currentAliases.put(((EntryNode) n).getKey().toLowerCase(), t);
-						}
-						continue;
-					} else if (event.equalsIgnoreCase("options")) {
-						node.convertToEntries(0);
-						for (final Node n : node) {
-							if (!(n instanceof EntryNode)) {
-								Skript.error("invalid line in options");
-								continue;
-							}
-							currentOptions.put(((EntryNode) n).getKey(), ((EntryNode) n).getValue());
-						}
-						continue;
-					} else if (event.equalsIgnoreCase("variables")) {
-						// TODO allow to make these override existing variables
-						node.convertToEntries(0, "=");
-						for (final Node n : node) {
-							if (!(n instanceof EntryNode)) {
-								Skript.error("Invalid line in variables section");
-								continue;
-							}
-							String name = ((EntryNode) n).getKey().toLowerCase(Locale.ENGLISH);
-							if (name.startsWith("{") && name.endsWith("}"))
-								name = "" + name.substring(1, name.length() - 1);
-							final String var = name;
-							name = StringUtils.replaceAll(name, "%(.+)?%", new Callback<String, Matcher>() {
-								@Override
-								@Nullable
-								public String run(final Matcher m) {
-									if (m.group(1).contains("{") || m.group(1).contains("}") || m.group(1).contains("%")) {
-										Skript.error("'" + var + "' is not a valid name for a default variable");
-										return null;
-									}
-									final ClassInfo<?> ci = Classes.getClassInfoFromUserInput("" + m.group(1));
-									if (ci == null) {
-										Skript.error("Can't understand the type '" + m.group(1) + "'");
-										return null;
-									}
-									return "<" + ci.getCodeName() + ">";
-								}
-							});
-							if (name == null) {
-								continue;
-							} else if (name.contains("%")) {
-								Skript.error("Invalid use of percent signs in variable name");
-								continue;
-							}
-							if (Variables.getVariable(name, null, false) != null)
-								continue;
-							Object o;
-							final ParseLogHandler log = SkriptLogger.startParseLogHandler();
-							try {
-								o = Classes.parseSimple(((EntryNode) n).getValue(), Object.class, ParseContext.SCRIPT);
-								if (o == null) {
-									log.printError("Can't understand the value '" + ((EntryNode) n).getValue() + "'");
-									continue;
-								}
-								log.printLog();
-							} finally {
-								log.stop();
-							}
-							final ClassInfo<?> ci = Classes.getSuperClassInfo(o.getClass());
-							if (ci.getSerializer() == null) {
-								Skript.error("Can't save '" + ((EntryNode) n).getValue() + "' in a variable");
-								continue;
-							} else if (ci.getSerializeAs() != null) {
-								final ClassInfo<?> as = Classes.getExactClassInfo(ci.getSerializeAs());
-								if (as == null) {
-									assert false : ci;
-									continue;
-								}
-								o = Converters.convert(o, as.getC());
-								if (o == null) {
-									Skript.error("Can't save '" + ((EntryNode) n).getValue() + "' in a variable");
-									continue;
-								}
-							}
-							Variables.setVariable(name, o, null, false);
-						}
-						continue;
-					}
-					
-					if (!SkriptParser.validateLine(event))
-						continue;
-					
-					if (event.toLowerCase().startsWith("command ")) {
-						
-						setCurrentEvent("command", CommandEvent.class);
-						
-						final ScriptCommand c = Commands.loadCommand(node, false);
-						if (c != null) {
-							commands.add(c);
-						}
-						numCommands++;
-						
-						deleteCurrentEvent();
-						
-						continue;
-					} else if (event.toLowerCase().startsWith("function ")) {
-						
-						setCurrentEvent("function", FunctionEvent.class);
-						
-						final Function<?> func = Functions.loadFunction(node);
-						if (func != null) {
-							functions.add(func);
-						}
-						numFunctions++;
-						
-						deleteCurrentEvent();
-						
-						continue;
-					}
-					
-					if (Skript.logVeryHigh() && !Skript.debug())
-						Skript.info("loading trigger '" + event + "'");
-					
-					if (StringUtils.startsWithIgnoreCase(event, "on "))
-						event = "" + event.substring("on ".length());
-					
-					event = replaceOptions(event);
-					
-					final NonNullPair<SkriptEventInfo<?>, SkriptEvent> parsedEvent = SkriptParser.parseEvent(event, "can't understand this event: '" + node.getKey() + "'");
-					if (parsedEvent == null)
-						continue;
-					
-					if (Skript.debug() || node.debug())
-						Skript.debug(event + " (" + parsedEvent.getSecond().toString(null, true) + "):");
-					
-					try {
-						setCurrentEvent("" + parsedEvent.getFirst().getName().toLowerCase(Locale.ENGLISH), parsedEvent.getFirst().events);
-						events.add(new ParsedEventData(parsedEvent, event, node, loadItems(node)));
-					} finally {
-						deleteCurrentEvent();
-					}
-					
-					if (parsedEvent.getSecond() instanceof SelfRegisteringSkriptEvent) {
-						((SelfRegisteringSkriptEvent) parsedEvent.getSecond()).afterParse(config);
-					}
-					
-					numTriggers++;
-				}
-				
-				if (Skript.logHigh())
-					Skript.info("loaded " + numTriggers + " trigger" + (numTriggers == 1 ? "" : "s") + " and " + numCommands + " command" + (numCommands == 1 ? "" : "s") + " from '" + config.getFileName() + "'");
-				
-				currentScript = null;
-			} finally {
-				numErrors.stop();
-			}
-		} catch (final Exception e) {
-			Skript.exception(e, "Could not load " + config.getFileName());
-		} finally {
-			SkriptLogger.setNode(null);
-		}
-		
-		// In always sync task, enable stuff
-		Callable<Void> callable = new Callable<Void>() {
-
-			@SuppressWarnings("synthetic-access")
-			@Override
-			public @Nullable Void call() throws Exception {				
-				// Unload script IF we're doing async stuff
-				// (else it happened already)
-				File file = config.getFile();
-				if (loadAsync) {
-					if (file != null)
-						unloadScript_(file);
-				}
-				
-				// Now, enable everything!
-				for (ScriptCommand command : commands) {
-					assert command != null;
-					Commands.registerCommand(command);
-				}
-				
-				for (Function<?> func : functions) {
-					assert func != null;
-					Functions.putFunction(func);
-				}
-				
-				for (ParsedEventData event : events) {
-					setCurrentEvent("" + event.info.getFirst().getName().toLowerCase(Locale.ENGLISH), event.info.getFirst().events);
-					
-					final Trigger trigger;
-					try {
-						trigger = new Trigger(config.getFile(), event.event, event.info.getSecond(), event.items);
-						trigger.setLineNumber(event.node.getLine()); // Set line number for debugging
-						trigger.setDebugLabel(config.getFileName() + ": line " + event.node.getLine());
-					} finally {
-						deleteCurrentEvent();
-					}
-					
-					if (event.info.getSecond() instanceof SelfRegisteringSkriptEvent) {
-						((SelfRegisteringSkriptEvent) event.info.getSecond()).register(trigger);
-						SkriptEventHandler.addSelfRegisteringTrigger(trigger);
-					} else {
-						SkriptEventHandler.addTrigger(event.info.getFirst().events, trigger);
-					}
-					
-					deleteCurrentEvent();
-				}
-				
-				// Add to loaded files to use for future reloads
-				loadedFiles.add(file);
-				
-				return null;
-			}
-		};
-		if (loadAsync) { // Need to delegate to main thread
-			Task.callSync(callable);
-		} else { // We are in main thread, execute immediately
-			try {
-				callable.call();
-			} catch (Exception e) {
-				Skript.exception(e);
-			}
-		}
-		
-		return new ScriptInfo(1, numTriggers, numCommands, numFunctions);
-	}
-	
-	/**
-	 * Loads structures of specified scripts.
-	 * 
-	 * @param files
-	 */
-	public final static List<Config> loadStructures(final File[] files) {
-		Arrays.sort(files);
-		
-		List<Config> loadedFiles = new ArrayList<>(files.length);
-		for (final File f : files) {
-			assert f != null : Arrays.toString(files);
-			loadedFiles.add(loadStructure(f));
-		}
-		
-		return loadedFiles;
-	}
-	
-	/**
-	 * Loads structures of all scripts in the given directory, or of the passed script if it's a normal file
-	 *
-	 * @param directory a directory or a single file
-	 */
-<<<<<<< HEAD
-	public final static List<Config> loadStructures(final File directory) {
-=======
-	public static List<Config> loadStructures(final File directory) {
-		if (!directory.isDirectory())
-			return loadStructures(new File[]{directory});
->>>>>>> 606cf152
-		final File[] files = directory.listFiles(scriptFilter);
-		Arrays.sort(files);
-		
-		List<Config> loadedFiles = new ArrayList<>(files.length);
-		for (final File f : files) {
-			if (f.isDirectory()) {
-				loadedFiles.addAll(loadStructures(f));
-			} else {
-				loadedFiles.add(loadStructure(f));
-			}
-		}
-		return loadedFiles;
-	}
-	
-	/**
-	 * Loads structure of given script, currently only for functions. Must be called before
-	 * actually loading that script.
-	 * @param f Script file.
-	 */
-	@SuppressWarnings("resource") // Stream is closed in Config constructor called in loadStructure
-	public final static @Nullable Config loadStructure(final File f) {
-		if (!f.exists()) { // If file does not exist...
-			unloadScript(f); // ... it might be good idea to unload it now
-			return null;
-		}
-		
-		try {
-			String name = Skript.getInstance().getDataFolder().toPath().resolve(Skript.SCRIPTSFOLDER).relativize(f.toPath()).toString();
-			assert name != null;
-			return loadStructure(new FileInputStream(f), name);
-		} catch (final IOException e) {
-			Skript.error("Could not load " + f.getName() + ": " + ExceptionUtils.toString(e));
-		}
-		
-		return null;
-	}
-	
-	/**
-	 * Loads structure of given script, currently only for functions. Must be called before
-	 * actually loading that script.
-	 * @param source Source input stream.
-	 * @param name Name of source "file".
-	 */
-	public final static @Nullable Config loadStructure(final InputStream source, final String name) {
-		try {
-			final Config config = new Config(source, name,
-					Skript.getInstance().getDataFolder().toPath().resolve(Skript.SCRIPTSFOLDER).resolve(name).toFile(), true, false, ":");
-			return loadStructure(config);
-		} catch (final IOException e) {
-			Skript.error("Could not load " + name + ": " + ExceptionUtils.toString(e));
-		}
-		
-		return null;
-	}
-	
-	/**
-	 * Loads structure of given script, currently only for functions. Must be called before
-	 * actually loading that script.
-	 * @param config Config object for the script.
-	 */
-	@SuppressWarnings("unchecked")
-	public final static @Nullable Config loadStructure(final Config config) {
-		try {
-			//final CountingLogHandler numErrors = SkriptLogger.startLogHandler(new CountingLogHandler(SkriptLogger.SEVERE));
-			
-			try {
-				for (final Node cnode : config.getMainNode()) {
-					if (!(cnode instanceof SectionNode)) {
-						// Don't spit error yet, we are only pre-parsing...
-						continue;
-					}
-					
-					final SectionNode node = ((SectionNode) cnode);
-					String event = node.getKey();
-					if (event == null)
-						continue;
-					
-					
-					if (!SkriptParser.validateLine(event))
-						continue;
-					
-					if (event.toLowerCase().startsWith("function ")) {
-						
-						setCurrentEvent("function", FunctionEvent.class);
-						
-						final Signature<?> func = Functions.loadSignature(config.getFileName(), node);
-						
-						deleteCurrentEvent();
-						
-						continue;
-					}
-				}
-				
-				currentScript = null;
-			} finally {
-				//numErrors.stop();
-			}
-			SkriptLogger.setNode(null);
-			return config;
-		} catch (final Exception e) {
-			Skript.exception(e, "Could not load " + config.getFileName());
-		} finally {
-			SkriptLogger.setNode(null);
-		}
-		return null; // Oops something went wrong
-	}
-	
-	/**
-	 * Unloads enabled scripts from the specified directory and its subdirectories.
-	 * 
-	 * @param folder
-	 * @return Info on the unloaded scripts
-	 */
-	final static ScriptInfo unloadScripts(final File folder) {
-		final ScriptInfo r = unloadScripts_(folder);
-		Functions.validateFunctions();
-		return r;
-	}
-	
-	private final static ScriptInfo unloadScripts_(final File folder) {
-		final ScriptInfo info = new ScriptInfo();
-		final File[] files = folder.listFiles(scriptFilter);
-		for (final File f : files) {
-			if (f.isDirectory()) {
-				info.add(unloadScripts_(f));
-			} else if (f.getName().endsWith(".sk")) {
-				info.add(unloadScript_(f));
-			}
-		}
-		return info;
-	}
-	
-	/**
-	 * Unloads the specified script.
-	 * 
-	 * @param script
-	 * @return Info on the unloaded script
-	 */
-	final static ScriptInfo unloadScript(final File script) {
-		final ScriptInfo r = unloadScript_(script);
-		Functions.clearFunctions(script);
-		Functions.validateFunctions();
-		return r;
-	}
-	
-	private final static ScriptInfo unloadScript_(final File script) {
-		if (loadedFiles.contains(script)) {
-			final ScriptInfo info = SkriptEventHandler.removeTriggers(script); // Remove triggers
-			synchronized (loadedScripts) { // Update script info
-				loadedScripts.subtract(info);
-			}
-			
-			loadedFiles.remove(script); // We just unloaded it, so...
-			return info; // Return how much we unloaded
-		}
-		
-		return new ScriptInfo(); // Return that we unloaded literally nothing
-	}
-
-	/**
-	 * Replaces options in a string.
-	 */
-	public final static String replaceOptions(final String s) {
-		final String r = StringUtils.replaceAll(s, "\\{@(.+?)\\}", new Callback<String, Matcher>() {
-			@Override
-			@Nullable
-			public String run(final Matcher m) {
-				final String option = currentOptions.get(m.group(1));
-				if (option == null) {
-					Skript.error("undefined option " + m.group());
-					return m.group();
-				}
-				return Matcher.quoteReplacement(option);
-			}
-		});
-		assert r != null;
-		return r;
-	}
-	
-	@SuppressWarnings("unchecked")
-	public static ArrayList<TriggerItem> loadItems(final SectionNode node) {
-		
-		if (Skript.debug())
-			indentation += "    ";
-		
-		final ArrayList<TriggerItem> items = new ArrayList<>();
-		
-		Kleenean hadDelayBeforeLastIf = Kleenean.FALSE;
-		
-		for (final Node n : node) {
-			SkriptLogger.setNode(n);
-			if (n instanceof SimpleNode) {
-				final SimpleNode e = (SimpleNode) n;
-				final String s = replaceOptions("" + e.getKey());
-				if (!SkriptParser.validateLine(s))
-					continue;
-				final Statement stmt = Statement.parse(s, "Can't understand this condition/effect: " + s);
-				if (stmt == null)
-					continue;
-				if (Skript.debug() || n.debug())
-					Skript.debug(indentation + stmt.toString(null, true));
-				items.add(stmt);
-				if (stmt instanceof Delay)
-					hasDelayBefore = Kleenean.TRUE;
-			} else if (n instanceof SectionNode) {
-				String name = replaceOptions("" + n.getKey());
-				if (!SkriptParser.validateLine(name))
-					continue;
-				TypeHints.enterScope(); // Begin conditional type hints
-				
-				if (StringUtils.startsWithIgnoreCase(name, "loop ")) {
-					final String l = "" + name.substring("loop ".length());
-					final RetainingLogHandler h = SkriptLogger.startRetainingLog();
-					Expression<?> loopedExpr;
-					try {
-						loopedExpr = new SkriptParser(l).parseExpression(Object.class);
-						if (loopedExpr != null)
-							loopedExpr = loopedExpr.getConvertedExpression(Object.class);
-						if (loopedExpr == null) {
-							h.printErrors("Can't understand this loop: '" + name + "'");
-							continue;
-						}
-						h.printLog();
-					} finally {
-						h.stop();
-					}
-					if (loopedExpr.isSingle()) {
-						Skript.error("Can't loop " + loopedExpr + " because it's only a single value");
-						continue;
-					}
-					if (Skript.debug() || n.debug())
-						Skript.debug(indentation + "loop " + loopedExpr.toString(null, true) + ":");
-					final Kleenean hadDelayBefore = hasDelayBefore;
-					items.add(new Loop(loopedExpr, (SectionNode) n));
-					if (hadDelayBefore != Kleenean.TRUE && hasDelayBefore != Kleenean.FALSE)
-						hasDelayBefore = Kleenean.UNKNOWN;
-				} else if (StringUtils.startsWithIgnoreCase(name, "while ")) {
-					final String l = "" + name.substring("while ".length());
-					final Condition c = Condition.parse(l, "Can't understand this condition: " + l);
-					if (c == null)
-						continue;
-					if (Skript.debug() || n.debug())
-						Skript.debug(indentation + "while " + c.toString(null, true) + ":");
-					final Kleenean hadDelayBefore = hasDelayBefore;
-					items.add(new While(c, (SectionNode) n));
-					if (hadDelayBefore != Kleenean.TRUE && hasDelayBefore != Kleenean.FALSE)
-						hasDelayBefore = Kleenean.UNKNOWN;
-				} else if (name.equalsIgnoreCase("else")) {
-					if (items.size() == 0 || !(items.get(items.size() - 1) instanceof Conditional) || ((Conditional) items.get(items.size() - 1)).hasElseClause()) {
-						Skript.error("'else' has to be placed just after an 'if' or 'else if' section");
-						continue;
-					}
-					if (Skript.debug() || n.debug())
-						Skript.debug(indentation + "else:");
-					final Kleenean hadDelayAfterLastIf = hasDelayBefore;
-					hasDelayBefore = hadDelayBeforeLastIf;
-					((Conditional) items.get(items.size() - 1)).loadElseClause((SectionNode) n);
-					hasDelayBefore = hadDelayBeforeLastIf.or(hadDelayAfterLastIf.and(hasDelayBefore));
-				} else if (StringUtils.startsWithIgnoreCase(name, "else if ")) {
-					if (items.size() == 0 || !(items.get(items.size() - 1) instanceof Conditional) || ((Conditional) items.get(items.size() - 1)).hasElseClause()) {
-						Skript.error("'else if' has to be placed just after another 'if' or 'else if' section");
-						continue;
-					}
-					name = "" + name.substring("else if ".length());
-					final Condition cond = Condition.parse(name, "can't understand this condition: '" + name + "'");
-					if (cond == null)
-						continue;
-					if (Skript.debug() || n.debug())
-						Skript.debug(indentation + "else if " + cond.toString(null, true));
-					final Kleenean hadDelayAfterLastIf = hasDelayBefore;
-					hasDelayBefore = hadDelayBeforeLastIf;
-					((Conditional) items.get(items.size() - 1)).loadElseIf(cond, (SectionNode) n);
-					hasDelayBefore = hadDelayBeforeLastIf.or(hadDelayAfterLastIf.and(hasDelayBefore.and(Kleenean.UNKNOWN)));
-				} else {
-					if (StringUtils.startsWithIgnoreCase(name, "if "))
-						name = "" + name.substring(3);
-					final Condition cond = Condition.parse(name, "can't understand this condition: '" + name + "'");
-					if (cond == null)
-						continue;
-					if (Skript.debug() || n.debug())
-						Skript.debug(indentation + cond.toString(null, true) + ":");
-					final Kleenean hadDelayBefore = hasDelayBefore;
-					hadDelayBeforeLastIf = hadDelayBefore;
-					items.add(new Conditional(cond, (SectionNode) n));
-					hasDelayBefore = hadDelayBefore.or(hasDelayBefore.and(Kleenean.UNKNOWN));
-				}
-				
-				// Destroy these conditional type hints
-				TypeHints.exitScope();
-			}
-		}
-		
-		for (int i = 0; i < items.size() - 1; i++)
-			items.get(i).setNext(items.get(i + 1));
-		
-		SkriptLogger.setNode(node);
-		
-		if (Skript.debug())
-			indentation = "" + indentation.substring(0, indentation.length() - 4);
-		
-		return items;
-	}
-	
-	/**
-	 * For unit testing
-	 * 
-	 * @param node
-	 * @return The loaded Trigger
-	 */
-	@Nullable
-	static Trigger loadTrigger(final SectionNode node) {
-		String event = node.getKey();
-		if (event == null) {
-			assert false : node;
-			return null;
-		}
-		if (event.toLowerCase().startsWith("on "))
-			event = "" + event.substring("on ".length());
-		
-		final NonNullPair<SkriptEventInfo<?>, SkriptEvent> parsedEvent = SkriptParser.parseEvent(event, "can't understand this event: '" + node.getKey() + "'");
-		if (parsedEvent == null) {
-			assert false;
-			return null;
-		}
-		
-		setCurrentEvent("unit test", parsedEvent.getFirst().events);
-		try {
-			return new Trigger(null, event, parsedEvent.getSecond(), loadItems(node));
-		} finally {
-			deleteCurrentEvent();
-		}
-	}
-	
-	public final static int loadedScripts() {
-		synchronized (loadedScripts) {
-			return loadedScripts.files;
-		}
-	}
-	
-	public final static int loadedCommands() {
-		synchronized (loadedScripts) {
-			return loadedScripts.commands;
-		}
-	}
-	
-	public final static int loadedFunctions() {
-		synchronized (loadedScripts) {
-			return loadedScripts.functions;
-		}
-	}
-	
-	public final static int loadedTriggers() {
-		synchronized (loadedScripts) {
-			return loadedScripts.triggers;
-		}
-	}
-	
-	public final static boolean isCurrentEvent(final @Nullable Class<? extends Event> event) {
-		return CollectionUtils.containsSuperclass(currentEvents, event);
-	}
-	
-	@SafeVarargs
-	public final static boolean isCurrentEvent(final Class<? extends Event>... events) {
-		return CollectionUtils.containsAnySuperclass(currentEvents, events);
-	}
-	
-	/**
-	 * Use this sparingly; {@link #isCurrentEvent(Class)} or {@link #isCurrentEvent(Class...)} should be used in most cases.
-	 */
-	@Nullable
-	public static Class<? extends Event>[] getCurrentEvents() {
-		return currentEvents;
-	}
-	
-}
+/**
+ *   This file is part of Skript.
+ *
+ *  Skript is free software: you can redistribute it and/or modify
+ *  it under the terms of the GNU General Public License as published by
+ *  the Free Software Foundation, either version 3 of the License, or
+ *  (at your option) any later version.
+ *
+ *  Skript is distributed in the hope that it will be useful,
+ *  but WITHOUT ANY WARRANTY; without even the implied warranty of
+ *  MERCHANTABILITY or FITNESS FOR A PARTICULAR PURPOSE.  See the
+ *  GNU General Public License for more details.
+ *
+ *  You should have received a copy of the GNU General Public License
+ *  along with Skript.  If not, see <http://www.gnu.org/licenses/>.
+ *
+ *
+ * Copyright 2011-2017 Peter Güttinger and contributors
+ */
+package ch.njol.skript;
+
+import java.io.File;
+import java.io.FileFilter;
+import java.io.FileInputStream;
+import java.io.IOException;
+import java.io.InputStream;
+import java.util.ArrayList;
+import java.util.Arrays;
+import java.util.Collection;
+import java.util.Collections;
+import java.util.HashMap;
+import java.util.HashSet;
+import java.util.List;
+import java.util.Locale;
+import java.util.Map;
+import java.util.Set;
+import java.util.concurrent.ArrayBlockingQueue;
+import java.util.concurrent.BlockingQueue;
+import java.util.concurrent.Callable;
+import java.util.regex.Matcher;
+
+import org.bukkit.Bukkit;
+import org.bukkit.event.Event;
+import org.eclipse.jdt.annotation.Nullable;
+import org.eclipse.jdt.annotation.NonNull;
+
+import ch.njol.skript.aliases.Aliases;
+import ch.njol.skript.aliases.ItemType;
+import ch.njol.skript.classes.ClassInfo;
+import ch.njol.skript.command.CommandEvent;
+import ch.njol.skript.command.Commands;
+import ch.njol.skript.command.ScriptCommand;
+import ch.njol.skript.config.Config;
+import ch.njol.skript.config.EntryNode;
+import ch.njol.skript.config.Node;
+import ch.njol.skript.config.SectionNode;
+import ch.njol.skript.config.SimpleNode;
+import ch.njol.skript.effects.Delay;
+import ch.njol.skript.events.bukkit.PreScriptLoadEvent;
+import ch.njol.skript.lang.Condition;
+import ch.njol.skript.lang.Conditional;
+import ch.njol.skript.lang.Expression;
+import ch.njol.skript.lang.Loop;
+import ch.njol.skript.lang.ParseContext;
+import ch.njol.skript.lang.SelfRegisteringSkriptEvent;
+import ch.njol.skript.lang.SkriptEvent;
+import ch.njol.skript.lang.SkriptEventInfo;
+import ch.njol.skript.lang.SkriptParser;
+import ch.njol.skript.lang.Statement;
+import ch.njol.skript.lang.Trigger;
+import ch.njol.skript.lang.TriggerItem;
+import ch.njol.skript.lang.TriggerSection;
+import ch.njol.skript.lang.While;
+import ch.njol.skript.lang.function.Function;
+import ch.njol.skript.lang.function.FunctionEvent;
+import ch.njol.skript.lang.function.Functions;
+import ch.njol.skript.lang.function.Signature;
+import ch.njol.skript.localization.Language;
+import ch.njol.skript.localization.Message;
+import ch.njol.skript.localization.PluralizingArgsMessage;
+import ch.njol.skript.log.CountingLogHandler;
+import ch.njol.skript.log.ErrorDescLogHandler;
+import ch.njol.skript.log.LogEntry;
+import ch.njol.skript.log.ParseLogHandler;
+import ch.njol.skript.log.RetainingLogHandler;
+import ch.njol.skript.log.SkriptLogger;
+import ch.njol.skript.registrations.Classes;
+import ch.njol.skript.registrations.Converters;
+import ch.njol.skript.util.Date;
+import ch.njol.skript.util.ExceptionUtils;
+import ch.njol.skript.util.Task;
+import ch.njol.skript.variables.TypeHints;
+import ch.njol.skript.variables.Variables;
+import ch.njol.util.Callback;
+import ch.njol.util.Kleenean;
+import ch.njol.util.NonNullPair;
+import ch.njol.util.StringUtils;
+import ch.njol.util.Validate;
+import ch.njol.util.coll.CollectionUtils;
+
+/**
+ * @author Peter Güttinger
+ */
+final public class ScriptLoader {
+	private ScriptLoader() {}
+	
+	private final static Message m_no_errors = new Message("skript.no errors"),
+			m_no_scripts = new Message("skript.no scripts");
+	private final static PluralizingArgsMessage m_scripts_loaded = new PluralizingArgsMessage("skript.scripts loaded");
+	
+	@Nullable
+	public static Config currentScript = null;
+
+	/**
+	 * If true, a {@link PreScriptLoadEvent} will be called
+	 * right before a script starts parsing, but after
+	 * {@link ScriptLoader#currentScript} has been set
+	 * to a non-null {@link Config}.
+	 */
+	private static boolean callPreLoadEvent;
+
+	/**
+	 * A set of all the SkriptAddons that have called
+	 * {@link ScriptLoader#setCallPreloadEvent(boolean, SkriptAddon)}
+	 * with true.
+	 */
+	private static Set<SkriptAddon> preloadListeners = new HashSet<>();
+
+	/**
+	 * Sets {@link ScriptLoader#callPreLoadEvent} to the provided boolean,
+	 * and adds/removes the provided SkriptAddon from {@link ScriptLoader#preloadListeners}
+	 * depending on the provided boolean (true adds, false removes).
+	 * @param state The new value for {@link ScriptLoader#callPreLoadEvent}
+	 * @param addon A non-null SkriptAddon
+	 */
+	public static void setCallPreloadEvent(boolean state, @NonNull SkriptAddon addon) {
+		Validate.notNull(addon);
+		callPreLoadEvent = state;
+		if (state)
+			preloadListeners.add(addon);
+		else
+			preloadListeners.remove(addon);
+	}
+
+	public static boolean getCallPreloadEvent() {
+		return callPreLoadEvent;
+	}
+
+	/**
+	 * Returns an unmodifiable list of all the addons
+	 * that have called {@link ScriptLoader#setCallPreloadEvent(boolean, SkriptAddon)}
+	 * with true.
+	 */
+	public static Set<SkriptAddon> getPreloadListeners() {
+		return Collections.unmodifiableSet(preloadListeners);
+	}
+
+	/**
+	 * use {@link #setCurrentEvent(String, Class...)}
+	 */
+	@Nullable
+	private static String currentEventName = null;
+	
+	@Nullable
+	public static String getCurrentEventName() {
+		return currentEventName;
+	}
+	
+	/**
+	 * use {@link #setCurrentEvent(String, Class...)}
+	 */
+	@Nullable
+	private static Class<? extends Event>[] currentEvents = null;
+	
+	/**
+	 * Call {@link #deleteCurrentEvent()} after parsing
+	 * 
+	 * @param name
+	 * @param events
+	 */
+	public static void setCurrentEvent(final String name, final @Nullable Class<? extends Event>... events) {
+		currentEventName = name;
+		currentEvents = events;
+		hasDelayBefore = Kleenean.FALSE;
+	}
+	
+	public static void deleteCurrentEvent() {
+		currentEventName = null;
+		currentEvents = null;
+		hasDelayBefore = Kleenean.FALSE;
+	}
+	
+	public static List<TriggerSection> currentSections = new ArrayList<>();
+	public static List<Loop> currentLoops = new ArrayList<>();
+	private final static Map<String, ItemType> currentAliases = new HashMap<>();
+	final static HashMap<String, String> currentOptions = new HashMap<>();
+	
+	public static Map<String, ItemType> getScriptAliases() {
+		return currentAliases;
+	}
+	
+	/**
+	 * must be synchronized
+	 */
+	private final static ScriptInfo loadedScripts = new ScriptInfo();
+	
+	public static Kleenean hasDelayBefore = Kleenean.FALSE;
+	
+	public static class ScriptInfo {
+		public int files, triggers, commands, functions;
+		
+		public ScriptInfo() {}
+		
+		public ScriptInfo(final int numFiles, final int numTriggers, final int numCommands, final int numFunctions) {
+			files = numFiles;
+			triggers = numTriggers;
+			commands = numCommands;
+			functions = numFunctions;
+		}
+		
+		/**
+		 * Copy constructor.
+		 * @param loadedscripts
+		 */
+		public ScriptInfo(ScriptInfo o) {
+			files = o.files;
+			triggers = o.triggers;
+			commands = o.commands;
+			functions = o.functions;
+		}
+
+		public void add(final ScriptInfo other) {
+			files += other.files;
+			triggers += other.triggers;
+			commands += other.commands;
+			functions += other.functions;
+		}
+		
+		public void subtract(final ScriptInfo other) {
+			files -= other.files;
+			triggers -= other.triggers;
+			commands -= other.commands;
+			functions -= other.functions;
+		}
+		
+		@Override
+		public String toString() {
+			return "ScriptInfo{files=" + files + ",triggers=" + triggers + ",commands=" + commands + ",functions:" + functions + "}";
+		}
+	}
+	
+//	private final static class SerializedScript {
+//		public SerializedScript() {}
+//
+//		public final List<Trigger> triggers = new ArrayList<Trigger>();
+//		public final List<ScriptCommand> commands = new ArrayList<ScriptCommand>();
+//	}
+	
+	private static String indentation = "";
+	
+	// Load scripts in separate (one) thread
+	static final BlockingQueue<Runnable> loadQueue = new ArrayBlockingQueue<>(20, true);
+	static final Thread loaderThread;
+	static boolean loadAsync; // See below
+	
+	/**
+	 * Checks if scripts are loaded in separate thread. If true,
+	 * following behavior should be expected:
+	 * <ul>
+	 * <li>Scripts are still unloaded and enabled in server thread
+	 * <li>When reloading a script, old version is unloaded <i>after</i> it has
+	 * been parsed, immediately before it has been loaded
+	 * <li>When reloading all scripts, scripts that were removed are disabled
+	 * after everything has been reloaded
+	 * <li>Script infos returned by most methods are inaccurate
+	 * @return If main thread is not blocked when loading.
+	 */
+	public static boolean isAsync() {
+		return loadAsync;
+	}
+	
+	/**
+	 * All loaded script files.
+	 */
+	@SuppressWarnings("null")
+	static final Set<File> loadedFiles = Collections.synchronizedSet(new HashSet<>());
+	
+	@SuppressWarnings("null") // Collections methods don't return nulls, ever
+	public static Collection<File> getLoadedFiles() {
+		return Collections.unmodifiableCollection(loadedFiles);
+	}
+	
+	// Initialize and start load thread
+	static {
+		loaderThread = new AsyncLoaderThread();
+		loaderThread.start();
+	}
+	
+	private static class AsyncLoaderThread extends Thread {
+		
+		public AsyncLoaderThread() { }
+
+		@Override
+		public void run() {
+			while (true) {
+				try {
+					loadQueue.take().run();
+				} catch (InterruptedException e) {
+					Skript.exception(e); // Bubble it up with instructions on how to report it
+				}
+			}
+		}
+	}
+	
+	static void loadScripts() {
+		final File scriptsFolder = new File(Skript.getInstance().getDataFolder(), Skript.SCRIPTSFOLDER + File.separator);
+		if (!scriptsFolder.isDirectory())
+			scriptsFolder.mkdirs();
+		
+		final Date start = new Date();
+		
+		Runnable task = () -> {
+			final Set<File> oldLoadedFiles = new HashSet<>(loadedFiles);
+			
+			final ScriptInfo i;
+			
+			final ErrorDescLogHandler h = SkriptLogger.startLogHandler(new ErrorDescLogHandler(null, null, m_no_errors.toString()));
+			try {
+				Language.setUseLocal(false);
+				
+				List<Config> configs = loadStructures(scriptsFolder);
+				i = loadScripts(configs);
+			} finally {
+				Language.setUseLocal(true);
+				h.stop();
+			}
+			
+			// Now, make sure that old files that are no longer there are unloaded
+			// Only if this is done using async loading, though!
+			if (loadAsync) {
+				oldLoadedFiles.removeAll(loadedFiles);
+				for (File script : oldLoadedFiles) {
+					assert script != null;
+					
+					// Use internal unload method which does not call validateFunctions()
+					unloadScript_(script);
+					Functions.clearFunctions(script);
+				}
+				Functions.validateFunctions(); // Manually validate functions
+			}
+			
+			if (i.files == 0)
+				Skript.warning(m_no_scripts.toString());
+			if (Skript.logNormal() && i.files > 0)
+				Skript.info(m_scripts_loaded.toString(i.files, i.triggers, i.commands, start.difference(new Date())));
+			
+			SkriptEventHandler.registerBukkitEvents();
+		};
+		if (loadAsync)
+			loadQueue.add(task);
+		else
+			task.run();
+	}
+	
+	/**
+	 * Filter for enabled scripts & folders.
+	 */
+	private final static FileFilter scriptFilter = new FileFilter() {
+		@Override
+		public boolean accept(final @Nullable File f) {
+			return f != null && (f.isDirectory() || StringUtils.endsWithIgnoreCase("" + f.getName(), ".sk")) && !f.getName().startsWith("-");
+		}
+	};
+	
+	/**
+	 * Loads the specified scripts.
+	 * 
+	 * @param configs Configs for scripts, loaded by {@link #loadStructures(File[])}
+	 * @return Info on the loaded scripts.
+	 */
+	public final static ScriptInfo loadScripts(final List<Config> configs) {
+		ScriptInfo i = new ScriptInfo();
+		
+		Runnable task = () -> {
+			// Do NOT sort here, list must be loaded in order it came in (see issue #667)
+			final boolean wasLocal = Language.setUseLocal(false);
+			try {
+				for (final Config cfg : configs) {
+					assert cfg != null : configs.toString();
+					i.add(loadScript(cfg));
+				}
+			} finally {
+				if (wasLocal)
+					Language.setUseLocal(true);
+			}
+			
+			SkriptEventHandler.registerBukkitEvents();
+		};
+		if (loadAsync && Bukkit.isPrimaryThread())
+			loadQueue.add(task);
+		else
+			task.run();
+		
+		// If task was ran asynchronously, returned stats may be wrong
+		// This is probably ok, since loadScripts() will go async if needed
+		return i;
+	}
+	
+	/**
+	 * Loads specified scripts and places log to given list.
+	 * 
+	 * @param configs Configs for scripts, loaded by {@link #loadStructures(File[])}
+	 * @param logOut List where to place log.
+	 * @return Info on the loaded scripts.
+	 */
+	public final static ScriptInfo loadScripts(final List<Config> configs, final List<LogEntry> logOut) {
+		final RetainingLogHandler logHandler = SkriptLogger.startRetainingLog();
+		try {
+			return loadScripts(configs);
+		} finally {
+			logOut.addAll(logHandler.getLog());
+			logHandler.clear(); // Remove everything from the log handler
+			logHandler.printLog(); // Won't print anything, but handler is properly closed
+		}
+	}
+	
+	/**
+	 * Loads the specified scripts.
+	 * 
+	 * @param configs Configs for scripts, loaded by {@link #loadStructure(File)}
+	 * @return Info on the loaded scripts
+	 */
+	@SuppressWarnings("null")
+	public final static ScriptInfo loadScripts(final Config... configs) {
+		return loadScripts(Arrays.asList(configs));
+	}
+	
+	/**
+	 * Load specified scripts.
+	 * 
+	 * @param files Script files.
+	 * @return Info on the loaded scripts.
+	 * @deprecated Use the methods that take configs as parameters.
+	 */
+	@Deprecated
+	public final static ScriptInfo loadScripts(final File... files) {
+		List<Config> configs = loadStructures(files);
+		return loadScripts(configs);
+	}
+	
+	/**
+	 * Represents data for event which is waiting to be loaded.
+	 */
+	private static class ParsedEventData {
+		
+		public ParsedEventData(NonNullPair<SkriptEventInfo<?>, SkriptEvent> info, String event, SectionNode node, List<TriggerItem> items) {
+			this.info = info;
+			this.event = event;
+			this.node = node;
+			this.items = items;
+		}
+		
+		public final NonNullPair<SkriptEventInfo<?>, SkriptEvent> info;
+		public final String event;
+		public final SectionNode node;
+		public final List<TriggerItem> items;
+	}
+	
+	/**
+	 * Loads one script. Only for internal use, as this doesn't register/update
+	 * event handlers.
+	 * @param config Config for script to be loaded.
+	 * @return Info about script that is loaded
+	 */
+	@SuppressWarnings("unchecked")
+	private final static ScriptInfo loadScript(final @Nullable Config config) {
+		if (config == null) { // Something bad happened, hopefully got logged to console
+			return new ScriptInfo();
+		}
+		
+		// When something is parsed, it goes there to be loaded later
+		List<ScriptCommand> commands = new ArrayList<>();
+		List<Function<?>> functions = new ArrayList<>();
+		List<ParsedEventData> events = new ArrayList<>();
+		
+		// Track what is loaded
+		int numTriggers = 0;
+		int numCommands = 0;
+		int numFunctions = 0;
+		
+		try {
+			if (SkriptConfig.keepConfigsLoaded.value())
+				SkriptConfig.configs.add(config);
+			
+			currentAliases.clear();
+			currentOptions.clear();
+			currentScript = config;
+
+			/*
+			 * If editing this class, please remember to call this event
+			 * after currentScript has already been set to the provided Config,
+			 * but before the script actually starts parsing
+			 */
+			if (callPreLoadEvent)
+				Bukkit.getPluginManager().callEvent(new PreScriptLoadEvent(config));
+
+//			final SerializedScript script = new SerializedScript();
+			
+			final CountingLogHandler numErrors = SkriptLogger.startLogHandler(new CountingLogHandler(SkriptLogger.SEVERE));
+			
+			try {
+				for (final Node cnode : config.getMainNode()) {
+					if (!(cnode instanceof SectionNode)) {
+						Skript.error("invalid line - all code has to be put into triggers");
+						continue;
+					}
+					
+					final SectionNode node = ((SectionNode) cnode);
+					String event = node.getKey();
+					if (event == null)
+						continue;
+					
+					if (event.equalsIgnoreCase("aliases")) {
+						node.convertToEntries(0, "=");
+						for (final Node n : node) {
+							if (!(n instanceof EntryNode)) {
+								Skript.error("invalid line in aliases section");
+								continue;
+							}
+							final ItemType t = Aliases.parseAlias(((EntryNode) n).getValue());
+							if (t == null)
+								continue;
+							currentAliases.put(((EntryNode) n).getKey().toLowerCase(), t);
+						}
+						continue;
+					} else if (event.equalsIgnoreCase("options")) {
+						node.convertToEntries(0);
+						for (final Node n : node) {
+							if (!(n instanceof EntryNode)) {
+								Skript.error("invalid line in options");
+								continue;
+							}
+							currentOptions.put(((EntryNode) n).getKey(), ((EntryNode) n).getValue());
+						}
+						continue;
+					} else if (event.equalsIgnoreCase("variables")) {
+						// TODO allow to make these override existing variables
+						node.convertToEntries(0, "=");
+						for (final Node n : node) {
+							if (!(n instanceof EntryNode)) {
+								Skript.error("Invalid line in variables section");
+								continue;
+							}
+							String name = ((EntryNode) n).getKey().toLowerCase(Locale.ENGLISH);
+							if (name.startsWith("{") && name.endsWith("}"))
+								name = "" + name.substring(1, name.length() - 1);
+							final String var = name;
+							name = StringUtils.replaceAll(name, "%(.+)?%", new Callback<String, Matcher>() {
+								@Override
+								@Nullable
+								public String run(final Matcher m) {
+									if (m.group(1).contains("{") || m.group(1).contains("}") || m.group(1).contains("%")) {
+										Skript.error("'" + var + "' is not a valid name for a default variable");
+										return null;
+									}
+									final ClassInfo<?> ci = Classes.getClassInfoFromUserInput("" + m.group(1));
+									if (ci == null) {
+										Skript.error("Can't understand the type '" + m.group(1) + "'");
+										return null;
+									}
+									return "<" + ci.getCodeName() + ">";
+								}
+							});
+							if (name == null) {
+								continue;
+							} else if (name.contains("%")) {
+								Skript.error("Invalid use of percent signs in variable name");
+								continue;
+							}
+							if (Variables.getVariable(name, null, false) != null)
+								continue;
+							Object o;
+							final ParseLogHandler log = SkriptLogger.startParseLogHandler();
+							try {
+								o = Classes.parseSimple(((EntryNode) n).getValue(), Object.class, ParseContext.SCRIPT);
+								if (o == null) {
+									log.printError("Can't understand the value '" + ((EntryNode) n).getValue() + "'");
+									continue;
+								}
+								log.printLog();
+							} finally {
+								log.stop();
+							}
+							final ClassInfo<?> ci = Classes.getSuperClassInfo(o.getClass());
+							if (ci.getSerializer() == null) {
+								Skript.error("Can't save '" + ((EntryNode) n).getValue() + "' in a variable");
+								continue;
+							} else if (ci.getSerializeAs() != null) {
+								final ClassInfo<?> as = Classes.getExactClassInfo(ci.getSerializeAs());
+								if (as == null) {
+									assert false : ci;
+									continue;
+								}
+								o = Converters.convert(o, as.getC());
+								if (o == null) {
+									Skript.error("Can't save '" + ((EntryNode) n).getValue() + "' in a variable");
+									continue;
+								}
+							}
+							Variables.setVariable(name, o, null, false);
+						}
+						continue;
+					}
+					
+					if (!SkriptParser.validateLine(event))
+						continue;
+					
+					if (event.toLowerCase().startsWith("command ")) {
+						
+						setCurrentEvent("command", CommandEvent.class);
+						
+						final ScriptCommand c = Commands.loadCommand(node, false);
+						if (c != null) {
+							commands.add(c);
+						}
+						numCommands++;
+						
+						deleteCurrentEvent();
+						
+						continue;
+					} else if (event.toLowerCase().startsWith("function ")) {
+						
+						setCurrentEvent("function", FunctionEvent.class);
+						
+						final Function<?> func = Functions.loadFunction(node);
+						if (func != null) {
+							functions.add(func);
+						}
+						numFunctions++;
+						
+						deleteCurrentEvent();
+						
+						continue;
+					}
+					
+					if (Skript.logVeryHigh() && !Skript.debug())
+						Skript.info("loading trigger '" + event + "'");
+					
+					if (StringUtils.startsWithIgnoreCase(event, "on "))
+						event = "" + event.substring("on ".length());
+					
+					event = replaceOptions(event);
+					
+					final NonNullPair<SkriptEventInfo<?>, SkriptEvent> parsedEvent = SkriptParser.parseEvent(event, "can't understand this event: '" + node.getKey() + "'");
+					if (parsedEvent == null)
+						continue;
+					
+					if (Skript.debug() || node.debug())
+						Skript.debug(event + " (" + parsedEvent.getSecond().toString(null, true) + "):");
+					
+					try {
+						setCurrentEvent("" + parsedEvent.getFirst().getName().toLowerCase(Locale.ENGLISH), parsedEvent.getFirst().events);
+						events.add(new ParsedEventData(parsedEvent, event, node, loadItems(node)));
+					} finally {
+						deleteCurrentEvent();
+					}
+					
+					if (parsedEvent.getSecond() instanceof SelfRegisteringSkriptEvent) {
+						((SelfRegisteringSkriptEvent) parsedEvent.getSecond()).afterParse(config);
+					}
+					
+					numTriggers++;
+				}
+				
+				if (Skript.logHigh())
+					Skript.info("loaded " + numTriggers + " trigger" + (numTriggers == 1 ? "" : "s") + " and " + numCommands + " command" + (numCommands == 1 ? "" : "s") + " from '" + config.getFileName() + "'");
+				
+				currentScript = null;
+			} finally {
+				numErrors.stop();
+			}
+		} catch (final Exception e) {
+			Skript.exception(e, "Could not load " + config.getFileName());
+		} finally {
+			SkriptLogger.setNode(null);
+		}
+		
+		// In always sync task, enable stuff
+		Callable<Void> callable = new Callable<Void>() {
+
+			@SuppressWarnings("synthetic-access")
+			@Override
+			public @Nullable Void call() throws Exception {				
+				// Unload script IF we're doing async stuff
+				// (else it happened already)
+				File file = config.getFile();
+				if (loadAsync) {
+					if (file != null)
+						unloadScript_(file);
+				}
+				
+				// Now, enable everything!
+				for (ScriptCommand command : commands) {
+					assert command != null;
+					Commands.registerCommand(command);
+				}
+				
+				for (Function<?> func : functions) {
+					assert func != null;
+					Functions.putFunction(func);
+				}
+				
+				for (ParsedEventData event : events) {
+					setCurrentEvent("" + event.info.getFirst().getName().toLowerCase(Locale.ENGLISH), event.info.getFirst().events);
+					
+					final Trigger trigger;
+					try {
+						trigger = new Trigger(config.getFile(), event.event, event.info.getSecond(), event.items);
+						trigger.setLineNumber(event.node.getLine()); // Set line number for debugging
+						trigger.setDebugLabel(config.getFileName() + ": line " + event.node.getLine());
+					} finally {
+						deleteCurrentEvent();
+					}
+					
+					if (event.info.getSecond() instanceof SelfRegisteringSkriptEvent) {
+						((SelfRegisteringSkriptEvent) event.info.getSecond()).register(trigger);
+						SkriptEventHandler.addSelfRegisteringTrigger(trigger);
+					} else {
+						SkriptEventHandler.addTrigger(event.info.getFirst().events, trigger);
+					}
+					
+					deleteCurrentEvent();
+				}
+				
+				// Add to loaded files to use for future reloads
+				loadedFiles.add(file);
+				
+				return null;
+			}
+		};
+		if (loadAsync) { // Need to delegate to main thread
+			Task.callSync(callable);
+		} else { // We are in main thread, execute immediately
+			try {
+				callable.call();
+			} catch (Exception e) {
+				Skript.exception(e);
+			}
+		}
+		
+		return new ScriptInfo(1, numTriggers, numCommands, numFunctions);
+	}
+	
+	/**
+	 * Loads structures of specified scripts.
+	 * 
+	 * @param files
+	 */
+	public final static List<Config> loadStructures(final File[] files) {
+		Arrays.sort(files);
+		
+		List<Config> loadedFiles = new ArrayList<>(files.length);
+		for (final File f : files) {
+			assert f != null : Arrays.toString(files);
+			loadedFiles.add(loadStructure(f));
+		}
+		
+		return loadedFiles;
+	}
+	
+	/**
+	 * Loads structures of all scripts in the given directory, or of the passed script if it's a normal file
+	 *
+	 * @param directory a directory or a single file
+	 */
+	public static List<Config> loadStructures(final File directory) {
+		if (!directory.isDirectory())
+			return loadStructures(new File[]{directory});
+		final File[] files = directory.listFiles(scriptFilter);
+		Arrays.sort(files);
+		
+		List<Config> loadedFiles = new ArrayList<>(files.length);
+		for (final File f : files) {
+			if (f.isDirectory()) {
+				loadedFiles.addAll(loadStructures(f));
+			} else {
+				loadedFiles.add(loadStructure(f));
+			}
+		}
+		return loadedFiles;
+	}
+	
+	/**
+	 * Loads structure of given script, currently only for functions. Must be called before
+	 * actually loading that script.
+	 * @param f Script file.
+	 */
+	@SuppressWarnings("resource") // Stream is closed in Config constructor called in loadStructure
+	public final static @Nullable Config loadStructure(final File f) {
+		if (!f.exists()) { // If file does not exist...
+			unloadScript(f); // ... it might be good idea to unload it now
+			return null;
+		}
+		
+		try {
+			String name = Skript.getInstance().getDataFolder().toPath().resolve(Skript.SCRIPTSFOLDER).relativize(f.toPath()).toString();
+			assert name != null;
+			return loadStructure(new FileInputStream(f), name);
+		} catch (final IOException e) {
+			Skript.error("Could not load " + f.getName() + ": " + ExceptionUtils.toString(e));
+		}
+		
+		return null;
+	}
+	
+	/**
+	 * Loads structure of given script, currently only for functions. Must be called before
+	 * actually loading that script.
+	 * @param source Source input stream.
+	 * @param name Name of source "file".
+	 */
+	public final static @Nullable Config loadStructure(final InputStream source, final String name) {
+		try {
+			final Config config = new Config(source, name,
+					Skript.getInstance().getDataFolder().toPath().resolve(Skript.SCRIPTSFOLDER).resolve(name).toFile(), true, false, ":");
+			return loadStructure(config);
+		} catch (final IOException e) {
+			Skript.error("Could not load " + name + ": " + ExceptionUtils.toString(e));
+		}
+		
+		return null;
+	}
+	
+	/**
+	 * Loads structure of given script, currently only for functions. Must be called before
+	 * actually loading that script.
+	 * @param config Config object for the script.
+	 */
+	@SuppressWarnings("unchecked")
+	public final static @Nullable Config loadStructure(final Config config) {
+		try {
+			//final CountingLogHandler numErrors = SkriptLogger.startLogHandler(new CountingLogHandler(SkriptLogger.SEVERE));
+			
+			try {
+				for (final Node cnode : config.getMainNode()) {
+					if (!(cnode instanceof SectionNode)) {
+						// Don't spit error yet, we are only pre-parsing...
+						continue;
+					}
+					
+					final SectionNode node = ((SectionNode) cnode);
+					String event = node.getKey();
+					if (event == null)
+						continue;
+					
+					
+					if (!SkriptParser.validateLine(event))
+						continue;
+					
+					if (event.toLowerCase().startsWith("function ")) {
+						
+						setCurrentEvent("function", FunctionEvent.class);
+						
+						final Signature<?> func = Functions.loadSignature(config.getFileName(), node);
+						
+						deleteCurrentEvent();
+						
+						continue;
+					}
+				}
+				
+				currentScript = null;
+			} finally {
+				//numErrors.stop();
+			}
+			SkriptLogger.setNode(null);
+			return config;
+		} catch (final Exception e) {
+			Skript.exception(e, "Could not load " + config.getFileName());
+		} finally {
+			SkriptLogger.setNode(null);
+		}
+		return null; // Oops something went wrong
+	}
+	
+	/**
+	 * Unloads enabled scripts from the specified directory and its subdirectories.
+	 * 
+	 * @param folder
+	 * @return Info on the unloaded scripts
+	 */
+	final static ScriptInfo unloadScripts(final File folder) {
+		final ScriptInfo r = unloadScripts_(folder);
+		Functions.validateFunctions();
+		return r;
+	}
+	
+	private final static ScriptInfo unloadScripts_(final File folder) {
+		final ScriptInfo info = new ScriptInfo();
+		final File[] files = folder.listFiles(scriptFilter);
+		for (final File f : files) {
+			if (f.isDirectory()) {
+				info.add(unloadScripts_(f));
+			} else if (f.getName().endsWith(".sk")) {
+				info.add(unloadScript_(f));
+			}
+		}
+		return info;
+	}
+	
+	/**
+	 * Unloads the specified script.
+	 * 
+	 * @param script
+	 * @return Info on the unloaded script
+	 */
+	final static ScriptInfo unloadScript(final File script) {
+		final ScriptInfo r = unloadScript_(script);
+		Functions.clearFunctions(script);
+		Functions.validateFunctions();
+		return r;
+	}
+	
+	private final static ScriptInfo unloadScript_(final File script) {
+		if (loadedFiles.contains(script)) {
+			final ScriptInfo info = SkriptEventHandler.removeTriggers(script); // Remove triggers
+			synchronized (loadedScripts) { // Update script info
+				loadedScripts.subtract(info);
+			}
+			
+			loadedFiles.remove(script); // We just unloaded it, so...
+			return info; // Return how much we unloaded
+		}
+		
+		return new ScriptInfo(); // Return that we unloaded literally nothing
+	}
+
+	/**
+	 * Replaces options in a string.
+	 */
+	public final static String replaceOptions(final String s) {
+		final String r = StringUtils.replaceAll(s, "\\{@(.+?)\\}", new Callback<String, Matcher>() {
+			@Override
+			@Nullable
+			public String run(final Matcher m) {
+				final String option = currentOptions.get(m.group(1));
+				if (option == null) {
+					Skript.error("undefined option " + m.group());
+					return m.group();
+				}
+				return Matcher.quoteReplacement(option);
+			}
+		});
+		assert r != null;
+		return r;
+	}
+	
+	@SuppressWarnings("unchecked")
+	public static ArrayList<TriggerItem> loadItems(final SectionNode node) {
+		
+		if (Skript.debug())
+			indentation += "    ";
+		
+		final ArrayList<TriggerItem> items = new ArrayList<>();
+		
+		Kleenean hadDelayBeforeLastIf = Kleenean.FALSE;
+		
+		for (final Node n : node) {
+			SkriptLogger.setNode(n);
+			if (n instanceof SimpleNode) {
+				final SimpleNode e = (SimpleNode) n;
+				final String s = replaceOptions("" + e.getKey());
+				if (!SkriptParser.validateLine(s))
+					continue;
+				final Statement stmt = Statement.parse(s, "Can't understand this condition/effect: " + s);
+				if (stmt == null)
+					continue;
+				if (Skript.debug() || n.debug())
+					Skript.debug(indentation + stmt.toString(null, true));
+				items.add(stmt);
+				if (stmt instanceof Delay)
+					hasDelayBefore = Kleenean.TRUE;
+			} else if (n instanceof SectionNode) {
+				String name = replaceOptions("" + n.getKey());
+				if (!SkriptParser.validateLine(name))
+					continue;
+				TypeHints.enterScope(); // Begin conditional type hints
+				
+				if (StringUtils.startsWithIgnoreCase(name, "loop ")) {
+					final String l = "" + name.substring("loop ".length());
+					final RetainingLogHandler h = SkriptLogger.startRetainingLog();
+					Expression<?> loopedExpr;
+					try {
+						loopedExpr = new SkriptParser(l).parseExpression(Object.class);
+						if (loopedExpr != null)
+							loopedExpr = loopedExpr.getConvertedExpression(Object.class);
+						if (loopedExpr == null) {
+							h.printErrors("Can't understand this loop: '" + name + "'");
+							continue;
+						}
+						h.printLog();
+					} finally {
+						h.stop();
+					}
+					if (loopedExpr.isSingle()) {
+						Skript.error("Can't loop " + loopedExpr + " because it's only a single value");
+						continue;
+					}
+					if (Skript.debug() || n.debug())
+						Skript.debug(indentation + "loop " + loopedExpr.toString(null, true) + ":");
+					final Kleenean hadDelayBefore = hasDelayBefore;
+					items.add(new Loop(loopedExpr, (SectionNode) n));
+					if (hadDelayBefore != Kleenean.TRUE && hasDelayBefore != Kleenean.FALSE)
+						hasDelayBefore = Kleenean.UNKNOWN;
+				} else if (StringUtils.startsWithIgnoreCase(name, "while ")) {
+					final String l = "" + name.substring("while ".length());
+					final Condition c = Condition.parse(l, "Can't understand this condition: " + l);
+					if (c == null)
+						continue;
+					if (Skript.debug() || n.debug())
+						Skript.debug(indentation + "while " + c.toString(null, true) + ":");
+					final Kleenean hadDelayBefore = hasDelayBefore;
+					items.add(new While(c, (SectionNode) n));
+					if (hadDelayBefore != Kleenean.TRUE && hasDelayBefore != Kleenean.FALSE)
+						hasDelayBefore = Kleenean.UNKNOWN;
+				} else if (name.equalsIgnoreCase("else")) {
+					if (items.size() == 0 || !(items.get(items.size() - 1) instanceof Conditional) || ((Conditional) items.get(items.size() - 1)).hasElseClause()) {
+						Skript.error("'else' has to be placed just after an 'if' or 'else if' section");
+						continue;
+					}
+					if (Skript.debug() || n.debug())
+						Skript.debug(indentation + "else:");
+					final Kleenean hadDelayAfterLastIf = hasDelayBefore;
+					hasDelayBefore = hadDelayBeforeLastIf;
+					((Conditional) items.get(items.size() - 1)).loadElseClause((SectionNode) n);
+					hasDelayBefore = hadDelayBeforeLastIf.or(hadDelayAfterLastIf.and(hasDelayBefore));
+				} else if (StringUtils.startsWithIgnoreCase(name, "else if ")) {
+					if (items.size() == 0 || !(items.get(items.size() - 1) instanceof Conditional) || ((Conditional) items.get(items.size() - 1)).hasElseClause()) {
+						Skript.error("'else if' has to be placed just after another 'if' or 'else if' section");
+						continue;
+					}
+					name = "" + name.substring("else if ".length());
+					final Condition cond = Condition.parse(name, "can't understand this condition: '" + name + "'");
+					if (cond == null)
+						continue;
+					if (Skript.debug() || n.debug())
+						Skript.debug(indentation + "else if " + cond.toString(null, true));
+					final Kleenean hadDelayAfterLastIf = hasDelayBefore;
+					hasDelayBefore = hadDelayBeforeLastIf;
+					((Conditional) items.get(items.size() - 1)).loadElseIf(cond, (SectionNode) n);
+					hasDelayBefore = hadDelayBeforeLastIf.or(hadDelayAfterLastIf.and(hasDelayBefore.and(Kleenean.UNKNOWN)));
+				} else {
+					if (StringUtils.startsWithIgnoreCase(name, "if "))
+						name = "" + name.substring(3);
+					final Condition cond = Condition.parse(name, "can't understand this condition: '" + name + "'");
+					if (cond == null)
+						continue;
+					if (Skript.debug() || n.debug())
+						Skript.debug(indentation + cond.toString(null, true) + ":");
+					final Kleenean hadDelayBefore = hasDelayBefore;
+					hadDelayBeforeLastIf = hadDelayBefore;
+					items.add(new Conditional(cond, (SectionNode) n));
+					hasDelayBefore = hadDelayBefore.or(hasDelayBefore.and(Kleenean.UNKNOWN));
+				}
+				
+				// Destroy these conditional type hints
+				TypeHints.exitScope();
+			}
+		}
+		
+		for (int i = 0; i < items.size() - 1; i++)
+			items.get(i).setNext(items.get(i + 1));
+		
+		SkriptLogger.setNode(node);
+		
+		if (Skript.debug())
+			indentation = "" + indentation.substring(0, indentation.length() - 4);
+		
+		return items;
+	}
+	
+	/**
+	 * For unit testing
+	 * 
+	 * @param node
+	 * @return The loaded Trigger
+	 */
+	@Nullable
+	static Trigger loadTrigger(final SectionNode node) {
+		String event = node.getKey();
+		if (event == null) {
+			assert false : node;
+			return null;
+		}
+		if (event.toLowerCase().startsWith("on "))
+			event = "" + event.substring("on ".length());
+		
+		final NonNullPair<SkriptEventInfo<?>, SkriptEvent> parsedEvent = SkriptParser.parseEvent(event, "can't understand this event: '" + node.getKey() + "'");
+		if (parsedEvent == null) {
+			assert false;
+			return null;
+		}
+		
+		setCurrentEvent("unit test", parsedEvent.getFirst().events);
+		try {
+			return new Trigger(null, event, parsedEvent.getSecond(), loadItems(node));
+		} finally {
+			deleteCurrentEvent();
+		}
+	}
+	
+	public final static int loadedScripts() {
+		synchronized (loadedScripts) {
+			return loadedScripts.files;
+		}
+	}
+	
+	public final static int loadedCommands() {
+		synchronized (loadedScripts) {
+			return loadedScripts.commands;
+		}
+	}
+	
+	public final static int loadedFunctions() {
+		synchronized (loadedScripts) {
+			return loadedScripts.functions;
+		}
+	}
+	
+	public final static int loadedTriggers() {
+		synchronized (loadedScripts) {
+			return loadedScripts.triggers;
+		}
+	}
+	
+	public final static boolean isCurrentEvent(final @Nullable Class<? extends Event> event) {
+		return CollectionUtils.containsSuperclass(currentEvents, event);
+	}
+	
+	@SafeVarargs
+	public final static boolean isCurrentEvent(final Class<? extends Event>... events) {
+		return CollectionUtils.containsAnySuperclass(currentEvents, events);
+	}
+	
+	/**
+	 * Use this sparingly; {@link #isCurrentEvent(Class)} or {@link #isCurrentEvent(Class...)} should be used in most cases.
+	 */
+	@Nullable
+	public static Class<? extends Event>[] getCurrentEvents() {
+		return currentEvents;
+	}
+	
+}