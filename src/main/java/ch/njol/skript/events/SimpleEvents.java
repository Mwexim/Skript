--- conflicted
+++ resolved
@@ -424,8 +424,7 @@
 				.examples("on flight toggle:",
 						"	if {game::%player%::playing} exists:",
 						"		cancel event")
-<<<<<<< HEAD
-				.since("INSERT VERSION");
+				.since("2.2-dev36");
 		if (Skript.classExists("org.bukkit.event.player.PlayerLocaleChangeEvent")) {
 			Skript.registerEvent("Language Change", SimpleEvent.class, PlayerLocaleChangeEvent.class, "[player] (language|locale) chang(e|ing)", "[player] chang(e|ing) (language|locale)")
 					.description("Called after a player changed their language in the game settings. You can use the <a href='expressions.html#ExprLanguage'>language</a> expression to get the current language of the player.",
@@ -435,8 +434,5 @@
 							"		send \"Hello!\"")
 					.since("INSERT VERSION");
 		}
-=======
-				.since("2.2-dev36");
->>>>>>> 59fcad66
 	}
 }