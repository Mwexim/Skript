<<<<<<< HEAD
/**
 *   This file is part of Skript.
 *
 *  Skript is free software: you can redistribute it and/or modify
 *  it under the terms of the GNU General Public License as published by
 *  the Free Software Foundation, either version 3 of the License, or
 *  (at your option) any later version.
 *
 *  Skript is distributed in the hope that it will be useful,
 *  but WITHOUT ANY WARRANTY; without even the implied warranty of
 *  MERCHANTABILITY or FITNESS FOR A PARTICULAR PURPOSE.  See the
 *  GNU General Public License for more details.
 *
 *  You should have received a copy of the GNU General Public License
 *  along with Skript.  If not, see <http://www.gnu.org/licenses/>.
 *
 *
 * Copyright 2011-2017 Peter Güttinger and contributors
 */
package ch.njol.skript.bukkitutil.block;

import java.lang.invoke.MethodHandle;
import java.lang.invoke.MethodHandles;
import java.lang.invoke.MethodType;
import java.util.Map;

import org.bukkit.Location;
import org.bukkit.Material;
import org.bukkit.block.Block;
import org.bukkit.block.BlockState;
import org.bukkit.entity.FallingBlock;
import org.bukkit.entity.Player;
import org.bukkit.inventory.ItemStack;
import org.eclipse.jdt.annotation.Nullable;

import ch.njol.skript.Skript;
import ch.njol.skript.aliases.ItemFlags;
import ch.njol.skript.aliases.MatchQuality;
import ch.njol.skript.bukkitutil.ItemUtils;

/**
 * Block compatibility implemented with magic numbers. No other choice until
 * Spigot 1.13.
 */
public class MagicBlockCompat implements BlockCompat {
	
	public static final MethodHandle setRawDataMethod;
	private static final MethodHandle getBlockDataMethod;
	public static final MethodHandle setDataMethod;
	
	static {
		MethodHandles.Lookup lookup = MethodHandles.lookup();
		try {
			MethodHandle mh = lookup.findVirtual(BlockState.class, "setRawData",
					MethodType.methodType(void.class, byte.class));
			assert mh != null;
			setRawDataMethod = mh;
			mh = lookup.findVirtual(FallingBlock.class, "getBlockData",
					MethodType.methodType(byte.class));
			assert mh != null;
			getBlockDataMethod = mh;
			mh = lookup.findVirtual(Block.class, "setData",
					MethodType.methodType(void.class, byte.class));
			assert mh != null;
			setDataMethod = mh;
		} catch (NoSuchMethodException | IllegalAccessException e) {
			throw new Error(e);
		}
	}
	
	@SuppressWarnings({"deprecation"})
	private class MagicBlockValues extends BlockValues {

		private Material id;
		short data;
		private int itemFlags;

		public MagicBlockValues(BlockState block) {
			this.id = ItemUtils.asItem(block.getType());
			this.data = block.getRawData(); // Some black magic here, please look away...
			// We don't know whether block data 0 has been set explicitly
			this.itemFlags = ItemFlags.CHANGED_DURABILITY;
		}
		
		public MagicBlockValues(Material id, short data, int itemFlags) {
			this.id = id;
			this.data = data;
			this.itemFlags = itemFlags;
		}
		
		@Override
		public boolean isDefault() {
			return itemFlags == 0; // No tag or durability changes
		}

		@Override
		public boolean equals(@Nullable Object other) {
			if (!(other instanceof MagicBlockValues))
				return false;
			MagicBlockValues magic = (MagicBlockValues) other;
			if (isDefault() || magic.isDefault()) {
				return id == magic.id; // Compare only ids, other has not specified data constraints
			} else { // Compare ids and data
				return id == magic.id && data == magic.data;
			}
		}

		@Override
		public int hashCode() {
			// FindBugs reports "Scariest" bug when done with just ordinal << 8 | data
			// byte -> int widening seems to be a bit weird in Java
			return (id.ordinal() << 8) | (data & 0xff);
		}

		@Override
		public MatchQuality match(BlockValues other) {
			if (!(other instanceof MagicBlockValues)) {
				throw new IllegalArgumentException("wrong block compat");
			}
			MagicBlockValues magic = (MagicBlockValues) other;
			if (id == magic.id) {
				if (data == magic.data) {
					return MatchQuality.EXACT;
				} else {
					if ((magic.itemFlags & ItemFlags.CHANGED_DURABILITY) == 0) {
						return MatchQuality.SAME_ITEM; // Other doesn't care about durability
					} else {
						return MatchQuality.SAME_MATERIAL;
					}
				}
			} else {
				return MatchQuality.DIFFERENT;
			}
		}
	}
	
	private static class MagicBlockSetter implements BlockSetter {

		public MagicBlockSetter() {}

		@Override
		public void setBlock(Block block, Material type, @Nullable BlockValues values, int flags) {
			block.setType(type);
			
			if (values != null) {
				MagicBlockValues ourValues = (MagicBlockValues) values;
				try {
					setDataMethod.invokeExact(block, (byte) ourValues.data);
				} catch (Throwable e) {
					Skript.exception(e);
				}
			}
		}
		
		@Override
		public void sendBlockChange(Player player, Location location, Material type, @Nullable BlockValues values) {
			byte data = values != null ? (byte) ((MagicBlockValues) values).data : 0;
			player.sendBlockChange(location, type, data);
		}
	}

	@Override
	public BlockValues getBlockValues(BlockState block) {
		return new MagicBlockValues(block);
	}

	@SuppressWarnings("deprecation")
	@Override
	public BlockState fallingBlockToState(FallingBlock entity) {
		BlockState state = entity.getWorld().getBlockAt(0, 0, 0).getState();
		state.setType(entity.getMaterial());
		try {
			setRawDataMethod.invokeExact(state, (byte) getBlockDataMethod.invokeExact(entity));
		} catch (Throwable e) {
			Skript.exception(e);
		}
		return state;
	}
	
	@Nullable
	@Override
	public BlockValues createBlockValues(Material type, Map<String, String> states, @Nullable ItemStack item, int itemFlags) {
		short damage = 0;
		if (item != null) {
			damage = (short) ItemUtils.getDamage(item);
		}
		return new MagicBlockValues(type, damage, itemFlags);
	}

	@Override
	public boolean isEmpty(Material type) {
		return type == Material.AIR;
	}

	@Override
	public boolean isLiquid(Material type) {
		// TODO moving water and lava
		return type == Material.WATER || type == Material.LAVA;
	}

	@Override
	@Nullable
	public BlockValues getBlockValues(ItemStack stack) {
		short data = (short) ItemUtils.getDamage(stack);
		return new MagicBlockValues(stack.getType(), data, ItemFlags.CHANGED_DURABILITY | ItemFlags.CHANGED_TAGS);
	}

	@Override
	public BlockSetter getSetter() {
		return new MagicBlockSetter();
	}
	
}
=======
/**
 *   This file is part of Skript.
 *
 *  Skript is free software: you can redistribute it and/or modify
 *  it under the terms of the GNU General Public License as published by
 *  the Free Software Foundation, either version 3 of the License, or
 *  (at your option) any later version.
 *
 *  Skript is distributed in the hope that it will be useful,
 *  but WITHOUT ANY WARRANTY; without even the implied warranty of
 *  MERCHANTABILITY or FITNESS FOR A PARTICULAR PURPOSE.  See the
 *  GNU General Public License for more details.
 *
 *  You should have received a copy of the GNU General Public License
 *  along with Skript.  If not, see <http://www.gnu.org/licenses/>.
 *
 * Copyright Peter Güttinger, SkriptLang team and contributors
 */
package ch.njol.skript.bukkitutil.block;

import java.lang.invoke.MethodHandle;
import java.lang.invoke.MethodHandles;
import java.lang.invoke.MethodType;
import java.util.Map;

import org.bukkit.Material;
import org.bukkit.block.Block;
import org.bukkit.block.BlockState;
import org.bukkit.entity.FallingBlock;
import org.bukkit.inventory.ItemStack;
import org.eclipse.jdt.annotation.Nullable;

import ch.njol.skript.Skript;
import ch.njol.skript.aliases.ItemFlags;
import ch.njol.skript.aliases.MatchQuality;
import ch.njol.skript.bukkitutil.ItemUtils;

/**
 * Block compatibility implemented with magic numbers. No other choice until
 * Spigot 1.13.
 */
public class MagicBlockCompat implements BlockCompat {
	
	public static final MethodHandle setRawDataMethod;
	private static final MethodHandle getBlockDataMethod;
	public static final MethodHandle setDataMethod;
	
	static {
		MethodHandles.Lookup lookup = MethodHandles.lookup();
		try {
			MethodHandle mh = lookup.findVirtual(BlockState.class, "setRawData",
					MethodType.methodType(void.class, byte.class));
			assert mh != null;
			setRawDataMethod = mh;
			mh = lookup.findVirtual(FallingBlock.class, "getBlockData",
					MethodType.methodType(byte.class));
			assert mh != null;
			getBlockDataMethod = mh;
			mh = lookup.findVirtual(Block.class, "setData",
					MethodType.methodType(void.class, byte.class));
			assert mh != null;
			setDataMethod = mh;
		} catch (NoSuchMethodException | IllegalAccessException e) {
			throw new Error(e);
		}
	}
	
	@SuppressWarnings({"deprecation"})
	private class MagicBlockValues extends BlockValues {

		private Material id;
		short data;
		private int itemFlags;

		public MagicBlockValues(BlockState block) {
			this.id = ItemUtils.asItem(block.getType());
			this.data = block.getRawData(); // Some black magic here, please look away...
			// We don't know whether block data 0 has been set explicitly
			this.itemFlags = ItemFlags.CHANGED_DURABILITY;
		}
		
		public MagicBlockValues(Material id, short data, int itemFlags) {
			this.id = id;
			this.data = data;
			this.itemFlags = itemFlags;
		}
		
		@Override
		public boolean isDefault() {
			return itemFlags == 0; // No tag or durability changes
		}

		@Override
		public boolean equals(@Nullable Object other) {
			if (!(other instanceof MagicBlockValues))
				return false;
			MagicBlockValues magic = (MagicBlockValues) other;
			if (isDefault() || magic.isDefault()) {
				return id == magic.id; // Compare only ids, other has not specified data constraints
			} else { // Compare ids and data
				return id == magic.id && data == magic.data;
			}
		}

		@Override
		public int hashCode() {
			// FindBugs reports "Scariest" bug when done with just ordinal << 8 | data
			// byte -> int widening seems to be a bit weird in Java
			return (id.ordinal() << 8) | (data & 0xff);
		}

		@Override
		public MatchQuality match(BlockValues other) {
			if (!(other instanceof MagicBlockValues)) {
				throw new IllegalArgumentException("wrong block compat");
			}
			MagicBlockValues magic = (MagicBlockValues) other;
			if (id == magic.id) {
				if (data == magic.data) {
					return MatchQuality.EXACT;
				} else {
					if ((magic.itemFlags & ItemFlags.CHANGED_DURABILITY) == 0) {
						return MatchQuality.SAME_ITEM; // Other doesn't care about durability
					} else {
						return MatchQuality.SAME_MATERIAL;
					}
				}
			} else {
				return MatchQuality.DIFFERENT;
			}
		}
	}
	
	private static class MagicBlockSetter implements BlockSetter {

		public MagicBlockSetter() {}

		@Override
		public void setBlock(Block block, Material type, @Nullable BlockValues values, int flags) {
			block.setType(type);
			
			if (values != null) {
				MagicBlockValues ourValues = (MagicBlockValues) values;
				try {
					setDataMethod.invokeExact(block, (byte) ourValues.data);
				} catch (Throwable e) {
					Skript.exception(e);
				}
			}
		}
		
		
	}

	@Override
	public BlockValues getBlockValues(BlockState block) {
		return new MagicBlockValues(block);
	}

	@SuppressWarnings("deprecation")
	@Override
	public BlockState fallingBlockToState(FallingBlock entity) {
		BlockState state = entity.getWorld().getBlockAt(0, 0, 0).getState();
		state.setType(entity.getMaterial());
		try {
			setRawDataMethod.invokeExact(state, (byte) getBlockDataMethod.invokeExact(entity));
		} catch (Throwable e) {
			Skript.exception(e);
		}
		return state;
	}
	
	@Nullable
	@Override
	public BlockValues createBlockValues(Material type, Map<String, String> states, @Nullable ItemStack item, int itemFlags) {
		short damage = 0;
		if (item != null) {
			damage = (short) ItemUtils.getDamage(item);
		}
		return new MagicBlockValues(type, damage, itemFlags);
	}

	@Override
	public boolean isEmpty(Material type) {
		return type == Material.AIR;
	}

	@Override
	public boolean isLiquid(Material type) {
		// TODO moving water and lava
		return type == Material.WATER || type == Material.LAVA;
	}

	@Override
	@Nullable
	public BlockValues getBlockValues(ItemStack stack) {
		short data = (short) ItemUtils.getDamage(stack);
		return new MagicBlockValues(stack.getType(), data, ItemFlags.CHANGED_DURABILITY | ItemFlags.CHANGED_TAGS);
	}

	@Override
	public BlockSetter getSetter() {
		return new MagicBlockSetter();
	}
	
}
>>>>>>> 48e3ac1a
<|MERGE_RESOLUTION|>--- conflicted
+++ resolved
@@ -1,4 +1,3 @@
-<<<<<<< HEAD
 /**
  *   This file is part of Skript.
  *
@@ -211,212 +210,4 @@
 		return new MagicBlockSetter();
 	}
 	
-}
-=======
-/**
- *   This file is part of Skript.
- *
- *  Skript is free software: you can redistribute it and/or modify
- *  it under the terms of the GNU General Public License as published by
- *  the Free Software Foundation, either version 3 of the License, or
- *  (at your option) any later version.
- *
- *  Skript is distributed in the hope that it will be useful,
- *  but WITHOUT ANY WARRANTY; without even the implied warranty of
- *  MERCHANTABILITY or FITNESS FOR A PARTICULAR PURPOSE.  See the
- *  GNU General Public License for more details.
- *
- *  You should have received a copy of the GNU General Public License
- *  along with Skript.  If not, see <http://www.gnu.org/licenses/>.
- *
- * Copyright Peter Güttinger, SkriptLang team and contributors
- */
-package ch.njol.skript.bukkitutil.block;
-
-import java.lang.invoke.MethodHandle;
-import java.lang.invoke.MethodHandles;
-import java.lang.invoke.MethodType;
-import java.util.Map;
-
-import org.bukkit.Material;
-import org.bukkit.block.Block;
-import org.bukkit.block.BlockState;
-import org.bukkit.entity.FallingBlock;
-import org.bukkit.inventory.ItemStack;
-import org.eclipse.jdt.annotation.Nullable;
-
-import ch.njol.skript.Skript;
-import ch.njol.skript.aliases.ItemFlags;
-import ch.njol.skript.aliases.MatchQuality;
-import ch.njol.skript.bukkitutil.ItemUtils;
-
-/**
- * Block compatibility implemented with magic numbers. No other choice until
- * Spigot 1.13.
- */
-public class MagicBlockCompat implements BlockCompat {
-	
-	public static final MethodHandle setRawDataMethod;
-	private static final MethodHandle getBlockDataMethod;
-	public static final MethodHandle setDataMethod;
-	
-	static {
-		MethodHandles.Lookup lookup = MethodHandles.lookup();
-		try {
-			MethodHandle mh = lookup.findVirtual(BlockState.class, "setRawData",
-					MethodType.methodType(void.class, byte.class));
-			assert mh != null;
-			setRawDataMethod = mh;
-			mh = lookup.findVirtual(FallingBlock.class, "getBlockData",
-					MethodType.methodType(byte.class));
-			assert mh != null;
-			getBlockDataMethod = mh;
-			mh = lookup.findVirtual(Block.class, "setData",
-					MethodType.methodType(void.class, byte.class));
-			assert mh != null;
-			setDataMethod = mh;
-		} catch (NoSuchMethodException | IllegalAccessException e) {
-			throw new Error(e);
-		}
-	}
-	
-	@SuppressWarnings({"deprecation"})
-	private class MagicBlockValues extends BlockValues {
-
-		private Material id;
-		short data;
-		private int itemFlags;
-
-		public MagicBlockValues(BlockState block) {
-			this.id = ItemUtils.asItem(block.getType());
-			this.data = block.getRawData(); // Some black magic here, please look away...
-			// We don't know whether block data 0 has been set explicitly
-			this.itemFlags = ItemFlags.CHANGED_DURABILITY;
-		}
-		
-		public MagicBlockValues(Material id, short data, int itemFlags) {
-			this.id = id;
-			this.data = data;
-			this.itemFlags = itemFlags;
-		}
-		
-		@Override
-		public boolean isDefault() {
-			return itemFlags == 0; // No tag or durability changes
-		}
-
-		@Override
-		public boolean equals(@Nullable Object other) {
-			if (!(other instanceof MagicBlockValues))
-				return false;
-			MagicBlockValues magic = (MagicBlockValues) other;
-			if (isDefault() || magic.isDefault()) {
-				return id == magic.id; // Compare only ids, other has not specified data constraints
-			} else { // Compare ids and data
-				return id == magic.id && data == magic.data;
-			}
-		}
-
-		@Override
-		public int hashCode() {
-			// FindBugs reports "Scariest" bug when done with just ordinal << 8 | data
-			// byte -> int widening seems to be a bit weird in Java
-			return (id.ordinal() << 8) | (data & 0xff);
-		}
-
-		@Override
-		public MatchQuality match(BlockValues other) {
-			if (!(other instanceof MagicBlockValues)) {
-				throw new IllegalArgumentException("wrong block compat");
-			}
-			MagicBlockValues magic = (MagicBlockValues) other;
-			if (id == magic.id) {
-				if (data == magic.data) {
-					return MatchQuality.EXACT;
-				} else {
-					if ((magic.itemFlags & ItemFlags.CHANGED_DURABILITY) == 0) {
-						return MatchQuality.SAME_ITEM; // Other doesn't care about durability
-					} else {
-						return MatchQuality.SAME_MATERIAL;
-					}
-				}
-			} else {
-				return MatchQuality.DIFFERENT;
-			}
-		}
-	}
-	
-	private static class MagicBlockSetter implements BlockSetter {
-
-		public MagicBlockSetter() {}
-
-		@Override
-		public void setBlock(Block block, Material type, @Nullable BlockValues values, int flags) {
-			block.setType(type);
-			
-			if (values != null) {
-				MagicBlockValues ourValues = (MagicBlockValues) values;
-				try {
-					setDataMethod.invokeExact(block, (byte) ourValues.data);
-				} catch (Throwable e) {
-					Skript.exception(e);
-				}
-			}
-		}
-		
-		
-	}
-
-	@Override
-	public BlockValues getBlockValues(BlockState block) {
-		return new MagicBlockValues(block);
-	}
-
-	@SuppressWarnings("deprecation")
-	@Override
-	public BlockState fallingBlockToState(FallingBlock entity) {
-		BlockState state = entity.getWorld().getBlockAt(0, 0, 0).getState();
-		state.setType(entity.getMaterial());
-		try {
-			setRawDataMethod.invokeExact(state, (byte) getBlockDataMethod.invokeExact(entity));
-		} catch (Throwable e) {
-			Skript.exception(e);
-		}
-		return state;
-	}
-	
-	@Nullable
-	@Override
-	public BlockValues createBlockValues(Material type, Map<String, String> states, @Nullable ItemStack item, int itemFlags) {
-		short damage = 0;
-		if (item != null) {
-			damage = (short) ItemUtils.getDamage(item);
-		}
-		return new MagicBlockValues(type, damage, itemFlags);
-	}
-
-	@Override
-	public boolean isEmpty(Material type) {
-		return type == Material.AIR;
-	}
-
-	@Override
-	public boolean isLiquid(Material type) {
-		// TODO moving water and lava
-		return type == Material.WATER || type == Material.LAVA;
-	}
-
-	@Override
-	@Nullable
-	public BlockValues getBlockValues(ItemStack stack) {
-		short data = (short) ItemUtils.getDamage(stack);
-		return new MagicBlockValues(stack.getType(), data, ItemFlags.CHANGED_DURABILITY | ItemFlags.CHANGED_TAGS);
-	}
-
-	@Override
-	public BlockSetter getSetter() {
-		return new MagicBlockSetter();
-	}
-	
-}
->>>>>>> 48e3ac1a
+}