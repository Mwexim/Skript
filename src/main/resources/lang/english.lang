--- conflicted
+++ resolved
@@ -1,1414 +1,3 @@
-<<<<<<< HEAD
-# Default English language file
-
-# Which version of Skript this language file was written for
-version: @version@
-
-# -- General --
-and: and
-or: or
-a: a, an
-is: is
-are: are
-not: not
-# not a: not a(n) # @a:not a @an:not an @x:not
-neither: neither
-nor: nor
-
-# What null (nothing) should show up as in a string/text
-none: <none>
-
-genders:
-	0:
-		id: a
-		definite article: the
-		indefinite article: a
-	1:
-		id: an
-		definite article: the
-		indefinite article: an
-	plural:
-		# id: x
-		definite article: the
-		# indefinite article: #-#
-	# none:
-		# id: -
-		# definite article: #-#
-		# indefinite article: #-#
-	# nominative:
-		# id: +
-		# used for adjectives only
-
-# -- Skript --
-skript:
-	copyright: ~ created by & © Peter Güttinger aka Njol ~
-	prefix: <gray>[<gold>Skript<gray>] # not used
-	quotes error: Invalid use of quotes ("). If you want to use quotes in "quoted text", double them: "".
-	brackets error: Invalid amount or placement of brackets. Please make sure that each opening bracket has a corresponding closing bracket.
-	invalid reload: Skript may only be reloaded by either Bukkit's '/reload' or Skript's '/skript reload' command.
-	no scripts: No scripts were found, maybe you should write some ;)
-	no errors: All scripts loaded without errors.
-	scripts loaded: Loaded %s script¦¦s¦ with a total of %s trigger¦¦s¦ and %s command¦¦s¦ in %s
-	finished loading: Finished loading.
-
-# -- Skript command --
-skript command:
-	help:
-		description: Skript's main command
-		help: Prints this help message. Use '/skript reload/enable/disable/update' to get more info
-		reload:
-			description: Reloads the config, all scripts, everything, or a specific script
-			all: Reloads all configs and all scripts
-			config: Reloads the main config
-			aliases: Reloads the aliases configs (aliases-*.sk)
-			scripts: Reloads all scripts
-			<script>: Reloads a specific script or a folder of scripts
-		enable:
-			description: Enables all scripts or a specific one
-			all: Enables all scripts
-			<script>: Enables a specific script or a folder of scripts
-		disable:
-			description: Disables all scripts or a specific one
-			all: Disables all scripts
-			<script>: Disables a specific script or a folder of scripts
-		update:
-			description: Check for updates, read the changelog, or download the latest version of Skript
-			check: Checks for a new version
-			changes: Lists all changes since the current version
-			download: Download the newest version
-	
-	invalid script: Can't find the script <grey>'<gold>%s<grey>'<red> in the scripts folder!
-	invalid folder: Can't find the folder <grey>'<gold>%s<grey>'<red> in the scripts folder!
-	reload:
-		reloading: Reloading %s...
-		reloaded: Successfully reloaded %s.
-		error: Encountered %2$s error¦¦s¦ while reloading %1$s!
-		script disabled: <gold>%s<reset> is currently disabled. Use <gray>/<gold>skript <cyan>enable <red>%s<reset> to enable it.
-		
-		config and scripts: the config and all scripts
-		scripts: all scripts
-		main config: the main configuration
-		aliases: the aliases
-		script: <gold>%s<reset>
-		scripts in folder: all scripts in <gold>%s<reset>
-		x scripts in folder: <gold>%2$s <reset>script¦¦s¦ in <gold>%1$s<reset>
-		empty folder: <gold>%s<reset>r does not contain any enabled scripts.
-	enable:
-		all:
-			enabling: Enabling all disabled scripts...
-			enabled: Successfully enabled & parsed all previously disabled scripts.
-			error: Encountered %s error¦¦s¦ while parsing disabled scripts!
-			io error: Could not load any scripts (some scripts might have been renamed already and will be enabled when the server restarts): %s
-		single:
-			already enabled: <gold>%s<reset> is already enabled! Use <gray>/<gold>skript <cyan>reload <red>%s<reset> to reload it if it was changed.
-			enabling: Enabling <gold>%s<reset>...
-			enabled: Successfully enabled & parsed <gold>%s<reset>.
-			error: Encountered %2$s error¦¦s¦ while parsing <gold>%1$s<red>!
-			io error: Could not enable <gold>%s<red>: %s
-		folder:
-			empty: <gold>%s<reset> does not contain any disabled scripts.
-			enabling: Enabling <gold>%2$s <reset>script¦¦s¦ in <gold>%1$s<reset>...
-			enabled: Successfully enabled & parsed <gold>%2$s<reset> previously disabled scripts in <gold>%1$s<reset>.
-			error: Encountered %2$s error¦¦s¦ while parsing scripts in <gold>%1$s<red>!
-			io error: Error while enabling scripts in <gold>%s<red> (some scripts might get enabled when the server restarts): %s
-	disable:
-		all:
-			disabled: Successfully disabled all scripts.
-			io error: Could not rename all scripts - some scripts will be enabled again when you restart the server: %s
-		single:
-			already disabled: <gold>%s<reset> is already disabled!
-			disabled: Successfully disabled <gold>%s<reset>.
-			io error: Could not rename <gold>%s<red>, it will be enabled again when you restart the server: %s
-		folder:
-			empty: <gold>%s<reset> does not contain any enabled scripts,
-			disabled: Successfully disabled <gold>%2$s<reset> script(s) in <gold>%1$s<reset>.
-			io error: Could not disable any script in <gold>%s<red> (some scripts might get disabled when the server restarts): %s
-	update:
-		# check/download: see Updater
-		changes:
-			# multiple versions:
-			# 	title: <gold>%s<r> update¦ has¦s have¦ been released since this version (<gold>%s<r>) of Skript:
-			# 	footer: To show the changelog of a version type <gold>/skript update changes <version><reset>
-			# invalid version: No changelog for the version <gold>%s<red> available
-			title: <bold><cyan>%s<reset> (%s)
-			next page: <grey>page %s of %s. Type <gold>/skript update changes %s<gray> for the next page (hint: use the up arrow key)
-
-# -- Updater --
-updater:
-	not started: Skript has not yet checked for the latest version. Use <gold>/skript update check<reset> to do so.
-	checking: Checking for the latest version of Skript...
-	check in progress: Checking for a new version is currently in progress.
-	check error: <red>There was an error checking for the latest version of Skript:<light red> %s
-	running latest version: You're currently running the latest stable version of Skript.
-	running latest version (beta): You're currently running a <i>beta<r> version of Skript, and no new <i>stable<r> version is available. Please note that you have to update to newer beta versions manually!
-	update available: A new version of Skript is available: <gold>%s<reset> (you're currently running <gold>%s<reset>)
-	downloading: Downloading Skript <gold>%s<reset>...
-	download in progress: The latest version of Skript is currently being downloaded.
-	download error: <red>There was an error downloading the latest version of Skript:<light red> %s
-	downloaded: The latest version of Skript has been downloaded! Restart the server or use /reload to apply the changes.
-	internal error: An internal error occurred while checking for the latest version of Skript. Please refer to the server log for details.
-	custom version: You're currently running custom Skript version. No updates will be automatically installed.
-
-# -- Commands --
-commands:
-	no permission message: You don't have the required permission to use this command
-	cooldown message: You are using this command too often, please try again later
-	executable by players: This command can only be used by players
-	executable by console: This command can only be used by the console
-	usage: Usage:
-	correct usage: Correct usage:
-	invalid argument: Invalid argument <gray>'%s<gray>'<reset>. Allowed are:
-	too many arguments: This command can only accept a single %2$s.
-	internal error: An internal error occurred while attempting to perform this command.
-	no player starts with: There is no player online whose name starts with '%s'
-	multiple players start with: There are several players online whose names start with '%s'
-
-# -- Hooks --
-hooks:
-	hooked: Successfully hooked into %s
-	error: Could not hook into %1$s. This can happen if Skript doesn't support the installed version of %1$s
-
-# -- Aliases --
-aliases:
-	# regexes for Skript
-	any: any:
-	any-skp: any # same as 'any', but a Skript pattern
-	every: (?:every|all)
-	of every: of (?:every|all)
-	of: of(?: any)?
-	
-	# Errors and warnings
-	empty string: '' is not an item type
-	invalid item type: '%s' is not an item type
-	empty name: An alias must have name
-	brackets error: Invalid use of brackets
-	not enough brackets: Section starting at character %s ('%s') must be closed
-	too many brackets: Character %s ('%s') closes a nonexistent section
-	unknown variation: The variation %s has not been defined before
-	missing aliases: Following Minecraft ids do not have any aliases:
-	empty alias: Alias has no Minecraft id or tags defined
-	invalid minecraft id: Minecraft id %s is not valid
-	useless variation: Variation has no Minecraft id or tags specified, so it is useless
-	invalid tags: Specified tags are not defined in valid JSON
-	unexpected section: Sections are not allowed here
-	invalid variation section: A section should be variation section, but %s is not valid variation name
-	outside section: Aliases must be put in sections
-	
-	# Other messages
-	loaded x aliases from: Loaded %s english aliases from %s
-	loaded x aliases: Loaded a total of %s english aliases
-	anything: anything
-	named: named
-
-# -- Enchantments --
-enchantments:
-	of: of
-	names:
-		protection_environmental: Protection
-		protection_fire: Fire Protection
-		protection_fall: Feather Falling
-		protection_explosions: Blast Protection
-		protection_projectile: Projectile Protection
-		oxygen: Respiration
-		water_worker: Aqua Affinity
-		damage_all: Sharpness
-		damage_undead: Smite
-		damage_arthropods: Bane of Arthropods
-		knockback: Knockback
-		fire_aspect: Fire Aspect
-		loot_bonus_mobs: Looting
-		dig_speed: Efficiency
-		silk_touch: Silk Touch
-		durability: Unbreaking
-		loot_bonus_blocks: Fortune
-		arrow_damage: Power
-		arrow_knockback: Punch
-		arrow_fire: Flame
-		arrow_infinite: Infinity
-		thorns: Thorns
-		unknown_enchant_61: Luck of the Sea
-		luck: Luck of the Sea
-		unknown_enchant_62: Lure
-		lure: Lure
-		unknown_enchant_8: Depth Strider
-		depth_strider: Depth Strider
-		mending: Mending
-		frost_walker: Frost Walker
-		vanishing_curse: Curse of Vanishing
-		binding_curse: Curse of Binding
-		# It's sweeping on 1.10 and below for some reason.
-		sweeping: Sweeping Edge
-		sweeping_edge: Sweeping Edge
-		# New 1.13 Enchantments
-		channeling: Channeling, Channelling
-		riptide: Riptide
-		impaling: Impaling
-		loyalty: Loyalty
-
-# -- Potion Effects --
-potions:
-	speed: speed, swiftness
-	slow: slowness, slow
-	fast_digging: haste, fast digging, fast mining
-	slow_digging: mining fatigue, slow digging, slow mining
-	increase_damage: strength, increase damage, increased damage
-	heal: instant health, health
-	harm: instant damage, damage
-	jump: jump boost, jump
-	confusion: nausea, confusion
-	regeneration: regeneration
-	damage_resistance: resistance, damage resistance
-	fire_resistance: fire resistance, fire immunity
-	water_breathing: water breathing
-	invisibility: invisibility
-	blindness: blindness
-	night_vision: night vision
-	hunger: hunger
-	weakness: weakness, reduce damage, reduced damage
-	poison: poison
-	wither: wither, wither effect, wither potion effect
-	health_boost: health boost, max health boost, maximum health boost
-	absorption: absorption
-	saturation: saturation
-	luck: luck
-	unluck: bad luck, unluck
-	levitation: levitation, floating
-	glowing: glowing
-
-	# 1.13 potion effect types
-	slow_falling: slow falling, slow fall
-	dolphins_grace: dolphins grace, dolphin's grace
-	conduit_power: conduit power
-
-# -- Weather --
-weather:
-	clear:
-		name: clear, sun, sunny
-		adjective: sunny
-	rain:
-		name: rain, rainy, raining
-		adjective: rainy
-	thunder:
-		name: thunder, thundering, thunderstorm
-		adjective: thundering
-
-# -- Biomes --
-biomes:
-	swamp: swampland, swamp, march
-	forest: forest
-	taiga: taiga
-	desert: desert
-	plains: plains
-	nether: hell, nether
-	the_end: sky, the end
-	ocean: ocean, sea
-	river: river
-	mountains: extreme hills, mountains
-	frozen_ocean: frozen ocean
-	frozen_river: frozen river
-	snowy_tundra: ice plains, snowy tundra
-	snowy_mountains: ice mountains, snowy mountains
-	mushroom_fields: mushroom island, mushroom fields
-	mushroom_field_shore: mushroom shore, mushroom island shore, mushroom fields shore
-	beach: beach
-	desert_hills: desert hills
-	wooded_hills: forest hills, wooded hills
-	taiga_hills: taiga hills
-	mountain_edge: small mountains, hills, mountain edge
-	jungle: jungle
-	jungle_hills: jungle hills
-	jungle_edge: jungle edge
-	deep_ocean: deep ocean
-	stone_shore: stone beach, stone shore
-	snowy_beach: cold beach, snowy beach
-	birch_forest: birch forest
-	birch_forest_hills: birch forest hills
-	dark_forest: roofed forest, black forest, dark forest
-	snowy_taiga: cold taiga, snowy taiga
-	snowy_taiga_hills: cold taiga hills, snowy taiga hills
-	giant_tree_taiga: mega taiga, giant tree taiga, redwood taiga
-	giant_tree_taiga_hills: mega taiga hills, giant tree taiga hills, redwood taiga hills
-	wooded_mountains: extreme hills plus, mountains with trees, wooded mountains
-	savanna: savanna
-	savanna_plateau: savanna plateau
-	badlands: mesa, badlands
-	wooded_badlands_plateau: mesa plateau forest, badlands plateau forest, wooded badlands plateau
-	badlands_plateau: mesa plateau, badlands plateau
-	sunflower_plains: sunflower plains
-	desert_lakes: desert lakes
-	flower_forest: flower forest
-	taiga_mountains: taiga mountains
-	swampland_mountains: swampland mountains, swamp hills
-	ice_spikes: ice plains spikes, spiked ice plains, ice plains with spikes, ice spikes
-	modified_jungle: jungle mountains
-	modified_jungle_edge: jungle edge mountains
-	snowy_taiga_mountains: cold taiga mountains, snowy taiga mountains
-	shattered_savanna: savanna mountains, shattered savanna
-	shattered_savanna_plateau: savanna plateau mountains, shattered savanna plateau
-	eroded badlands: bryce, mesa bryce, mesa (bryce), hoodoos, eroded badlands
-	modified_wooded_badlands_plateau: mesa plateau forest mountains, modified wooded badlands plateau, badlands plateau forest mountains
-	modified_badlands_plateau: mesa plateau mountains, badlands plateau mountains, modified badlands plateau
-	tall_birch_forest: birch forest mountains, tall birch forest
-	tall_birch_hills: birch forest hills mountains, tall birch hills
-	dark_forest_hills: roofed forest mountains, dark forest hills
-	giant_spruce_taiga: mega spruce taiga, giant spruce taiga
-	gravelly_mountains: extreme hills mountains, gravelly mountains
-	modified_gravelly_mountains: extreme hills plus mountains, modified gravelly mountains
-	giant_spruce_taiga_hills: mega spruce taiga hills, giant spruce taiga hills
-	the_void: void, the void
-	small_end_islands: small end islands
-	end_midlands: end midlands
-	end_highlands: end highlands
-	end_barrens: end barrens
-	warm_ocean: warm ocean
-	lukewarm_ocean: lukewarm ocean
-	cold_ocean: cold ocean
-	deep_warm_ocean: deep warm ocean
-	deep_lukewarm_ocean: deep lukewarm ocean
-	deep_cold_ocean: deep cold ocean
-	deep_frozen_ocean: deep frozen ocean
-
-# -- Tree Types --
-tree types:
-	tree:
-		name: tree¦s
-		pattern: (any )?trees?
-	regular:
-		name: oak¦s
-		pattern: (any )?(regular tree|normal tree|oak)s?
-	small_regular:
-		name: small oak¦s
-		pattern: small (regular tree|normal tree|oak)s?
-	big_regular:
-		name: big tree¦s
-		pattern: (big|large) (regular tree|normal tree|oak)s?
-	redwood:
-		name: redwood¦s
-		pattern: (any )?(fir|pine|spruce|redwood)s?
-	small_redwood:
-		name: small redwood¦s
-		pattern: small (fir|pine|spruce|redwood)s?
-	big_redwood:
-		name: tall redwood¦s
-		pattern: (big|tall) (fir|pine|spruce|redwood)s?
-	mega_redwood:
-		name: mega redwood¦s
-		pattern: (mega|giant) (fir|pine|spruce|redwood)s?
-	birch:
-		name: birch¦es
-		pattern: birch(es)?
-	tall_birch:
-		name: tall birch¦es
-		pattern: (tall|big) birch(es)?
-	jungle:
-		name: jungle tree¦s
-		pattern: (any )?jungle trees?
-	small_jungle:
-		name: small jungle tree¦s
-		pattern: small jungle trees?
-	big_jungle:
-		name: big jungle tree¦s
-		pattern: (big|tall|huge|giant|large) jungle trees?
-	cocoa_tree:
-		name: cocoa tree¦s
-		pattern: cocoa trees?
-	acacia:
-		name: acacia¦s
-		pattern: acacias?
-	dark_oak:
-		name: dark oak¦s
-		pattern: dark oaks?
-	jungle_bush:
-		name: bush¦es
-		pattern: (jungle )?bush(es)?
-	swamp:
-		name: swamp tree¦s
-		pattern: swamp trees?
-	mushroom:
-		name: huge mushroom¦s
-		pattern: (any )?(huge|giant|large|big) mushrooms?
-	red_mushroom:
-		name: huge red mushroom¦s
-		pattern: (huge|giant|large|big) red mushrooms?
-	brown_mushroom:
-		name: huge brown mushroom¦s
-		pattern: (huge|giant|large|big) brown mushrooms?
-
-# -- Time --
-time:
-	tick: tick¦s
-	second: second¦s
-	minute: minute¦s
-	hour: hour¦s
-	day: day¦s
-	real: real, rl, irl
-	minecraft: mc, minecraft
-	errors:
-		24 hours: A day only has 24 hours
-		12 hours: Using 12-hour format does not allow more than 12 hours
-		60 minutes: An hour only has 60 minutes
-
-# -- Chat and Wool Colours --
-colors:
-	black:
-		adjective: black
-		names: black 
-	dark_grey:
-		adjective: dark grey
-		names: dark grey, dark gray
-	light_grey:
-		adjective: grey
-		names: grey, light grey, gray, light gray, silver
-	white:
-		adjective: white
-		names: white
-	dark_blue:
-		adjective: blue
-		names: blue, dark blue
-	brown:
-		adjective: brown
-		names: brown, light blue, indigo
-	dark_cyan:
-		adjective: cyan
-		names: cyan, aqua, dark cyan, dark aqua, dark turquoise, dark turquois
-	light_cyan:
-		adjective: light cyan
-		names: light cyan, light aqua, turquoise, turquois, light blue
-	dark_green:
-		adjective: green
-		names: green, dark green
-	light_green:
-		adjective: light green
-		names: light green, lime, lime green
-	yellow:
-		adjective: yellow
-		names: yellow, light yellow
-	orange:
-		adjective: orange
-		names: orange, gold, dark yellow
-	dark_red:
-		adjective: red
-		names: red, dark red
-	light_red:
-		adjective: pink
-		names: pink, light red
-	dark_purple:
-		adjective: purple
-		names: purple, dark purple
-	light_purple:
-		adjective: magenta
-		names: magenta, light purple
-
-# -- Chat Styles --
-chat styles:
-	bold: bold, b
-	italic: italic, italics, i
-	strikethrough: strikethrough, strike, s
-	underline: underlined, underline, u
-	magic: magic, obfuscated
-	reset: reset, r
-	open_url: link, open url, url
-	run_command: run command, command, cmd
-	suggest_command: suggest command, sgt
-	change_page: change page
-	show_text: tooltip, show text, ttp
-	insertion: insertion, insert, ins
-
-# -- Directions --
-directions:
-	meter: meter¦s
-	
-	at: at
-	
-	up: above
-	down: below
-	north: north
-	east: east
-	south: south
-	west: west
-	
-	above: above
-	below: below
-	front: in front of
-	behind: behind
-	right: to the right of
-	left: to the left of
-
-# -- Entities --
-# about patterns:
-#	the marks (1¦..) are only required in the english file, i.e. you can use (..|..) or [..] for plurals in other languages
-#	the exception to this rule is the 'age pattern' and the corresponding marks (4¦ and 8¦)
-entities:
-	age pattern: (|4¦baby|4¦young|8¦adult|8¦grown(-| )up)
-	age adjectives:
-		baby: baby
-		adult: adult
-	entity:
-		name: entit¦y¦ies @an
-		pattern: <age> entit(y|1¦ies)
-	living entity:
-		name: living entit¦y¦ies
-		pattern: <age> living entit(y|1¦ies)
-	projectile:
-		name: projectile¦s
-		pattern: projectile(|1¦s)
-	creature:
-		name: creature¦s
-		pattern: <age> creature(|1¦s)
-	human:
-		name: human¦s
-		pattern: human(|1¦s)
-	arrow:
-		name: arrow¦s @an
-		pattern: arrow(|1¦s)
-	spectral arrow:
-		name: spectral arrow
-		pattern: spectral[ ]arrow(|1¦s)
-	bat:
-		name: bat¦s
-		pattern: <age> bat(|1¦s)
-	boat:
-		name: boat¦s
-		pattern: boat(|1¦s)
-	any boat:
-		name: boat¦s
-		pattern: any boat(|1¦s)
-	oak boat:
-		name: oak boat¦s
-		pattern: oak boat(|1¦s)	
-	spruce boat:
-		name: spruce boat¦s
-		pattern: spruce boat(|1¦s)
-	birch boat:
-		name: birch boat¦s
-		pattern: birch boat(|1¦s)
-	jungle boat:
-		name: jungle boat¦s
-		pattern: jungle boat(|1¦s)
-	acacia boat:
-		name: acacia boat¦s
-		pattern: acacia boat(|1¦s)
-	dark oak boat:
-		name: dark oak boat¦s
-		pattern: dark oak boat(|1¦s)
-	blaze:
-		name: blaze¦s
-		pattern: blaze(|1¦s)
-	chicken:
-		name: chicken¦s
-		pattern: <age> chicken(|1¦s)|(4¦)chick(|1¦s)
-	cow:
-		name: cow¦s
-		pattern: <age> cow(|1¦s)|(4¦)cal(f|1¦ves)
-	cave spider:
-		name: cave spider¦s
-		pattern: cave[ ]spider(|1¦s)
-	creeper:
-		name: creeper¦s
-		pattern: creeper(|1¦s)
-	unpowered creeper:
-		name: unpowered creeper¦s @an
-		pattern: unpowered creeper(|1¦s)
-	powered creeper:
-		name: powered creeper¦s
-		pattern: powered creeper(|1¦s)
-	egg:
-		name: egg¦s @an
-		pattern: egg(|1¦s)
-	enderman:
-		name: ender¦man¦men @an
-		pattern: enderm(a|1¦e)n [(carrying|holding) %-itemtype%]
-		format: %1$s holding %2$s
-	ender crystal:
-		name: ender crystal¦s @an
-		pattern: end[er][ ]crystal(|1¦s)
-	ender dragon:
-		name: ender dragon¦s @an
-		pattern: ender[ ]dragon(|1¦s)
-	ender pearl:
-		name: ender pearl¦s @an
-		pattern: ender[ ]pearl(|1¦s)
-	fireball:
-		name: fireball¦s
-		pattern: [(ghast|big)] fire[ ]ball(|1¦s)
-	dragon fireball:
-		name: dragon fireball¦s
-		pattern: dragon fire[ ]ball(|1¦s)
-	small fireball:
-		name: small fireball¦s
-		pattern: (small|blaze) fire[ ]ball(|1¦s)
-	large fireball:
-		name: large fireball¦s
-		pattern: large fire[ ]ball(|1¦s)
-	any fireball:
-		name: any fireball¦s
-		pattern: any fire[ ]ball(|1¦s)
-	fish:
-		name: fish¦es
-		pattern: fish(|1¦es)
-	ghast:
-		name: ghast¦s
-		pattern: ghast(|1¦s)
-	giant:
-		name: giant¦s
-		pattern: giant(|1¦s)
-	iron golem:
-		name: iron golems¦s @an
-		pattern: iron golem(|1¦s)
-	item frame:
-		name: item frame¦s @an
-		pattern: item[ ]frame(|1¦s)
-	magma cube:
-		name: magma cube¦s
-		pattern: magma (cube|slime)(|1¦s)
-	minecart:
-		name: minecart¦s
-		pattern: [mine]cart(|1¦s)
-	regular minecart:
-		name: regular minecart¦s
-		pattern: regular [mine]cart(|1¦s)
-	storage minecart:
-		name: storage minecart¦s
-		pattern: storage [mine]cart(|1¦s)|[mine]cart(|1¦s) with chest[s]
-	powered minecart:
-		name: powered minecart¦s
-		pattern: powered [mine]cart(|1¦s)|[mine]cart(|1¦s) with furnace[s]
-	hopper minecart:
-		name: hopper minecart¦s
-		pattern: hopper [mine]cart(|1¦s)|[mine]cart(|1¦s) with hopper[s]
-	explosive minecart:
-		name: explosive minecart¦s
-		pattern: explosive [mine]cart(|1¦s)|[mine]cart(|1¦s) with TNT[s]
-	spawner minecart:
-		name: spawner minecart¦s
-		pattern: (monster|mob|) spawner [mine]cart(|1¦s)|[mine]cart(|1¦s) with (monster|mob|) spawner[s]
-	mooshroom:
-		name: mooshroom¦s
-		pattern: <age> mooshroom(|1¦s)
-	ocelot:
-		name: ocelot¦s @an
-		pattern: <age> ocelot(|1¦s)
-	wild ocelot:
-		name: wild ocelot¦s
-		pattern: (wild|untamed) <age> ocelot(|1¦s)
-	cat:
-		name: cat¦s
-		pattern: <age> cat(|1¦s)|tamed <age> ocelot(|1¦s)|(4¦)kitten(|1¦s)
-	painting:
-		name: painting¦s
-		pattern: painting(|1¦s)
-	pig:
-		name: pig¦s
-		pattern: <age> pig(|1¦s)|(4¦)piglet(|1¦s)
-	saddled pig:
-		name: saddled pig¦s
-		pattern: saddled pig(|1¦s)
-	unsaddled pig:
-		name: unsaddled pig¦s @an
-		pattern: unsaddled pig(|1¦s)
-	player:
-		name: player¦s
-		pattern: player(|1¦s)
-	op:
-		name: op¦s @an
-		pattern: op(|1¦s)
-	non-op:
-		name: non-op¦s
-		pattern: non(-| |)op(|1¦s)
-	zombie pigman:
-		name: zombie pig¦man¦men
-		pattern: <age> zombie pigm(an|1¦en)|(4¦)zombie pigletboy(|1¦s)
-	sheep:
-		name: sheep
-		# while sheep is ambiguous, sheeps is plural (even though it's wrong)
-		pattern: [%-colors%] <age> sheep(2¦|1¦s)|(4¦)[%-colors%] lamb(|1¦s)
-	unsheared sheep:
-		name: unsheared sheep @an
-		pattern: unsheared [%-colors%] sheep(2¦|1¦s)
-	sheared sheep:
-		name: sheared sheep
-		pattern: sheared [%-colors%] sheep(2¦|1¦s)
-	silverfish:
-		name: silverfish¦es
-		pattern: silverfish(|1¦es)
-	skeleton:
-		name: skeleton¦s
-		pattern: skeleton(|1¦s)
-	slime:
-		name: slime¦s
-		pattern: slime(|1¦s)
-	snowball:
-		name: snowball¦s
-		pattern: snowball(|1¦s)
-	snow golem:
-		name: snow golem¦s
-		pattern: snow[ ](golem(|1¦s)|m(an|1¦en))
-	spider:
-		name: spider¦s
-		pattern: spider(|1¦s)
-	squid:
-		name: squid¦s
-		pattern: squid(|1¦s)
-	bottle of enchanting:
-		name: bottle¦ of enchanting¦s of enchanting
-		pattern: [thrown] bottle(|1¦s) o(f|') enchanting|[e]xp[erience] bottle(|1¦s)
-	tnt:
-		name: TNT
-		pattern: ([primed] TNT(2¦|1¦s)|TNT entit(y|1¦ies))
-	villager:
-		name: villager¦s
-		pattern: <age> villager(|1¦s)|(4¦)[villager] (kid(|1¦s)|child(|1¦ren))
-	normal:
-		name: villager¦s
-		pattern: <age> villager(|1¦s)|(4¦)[villager] (kid(|1¦s)|child(|1¦ren))
-	farmer:
-		name: farmer¦s
-		pattern: <age> farmer(|1¦s)|(4¦)farmer (kid(|1¦s)|child(|1¦ren))
-	librarian:
-		name: librarian¦s
-		pattern: <age> librarian(|1¦s)|(4¦)librarian (kid(|1¦s)|child(|1¦ren))
-	priest:
-		name: priest¦s
-		pattern: <age> priest(|1¦s)|(4¦)priest (kid(|1¦s)|child(|1¦ren))
-	blacksmith:
-		name: blacksmith¦s
-		pattern: <age> [black]smith(|1¦s)|(4¦)[black]smith (kid(|1¦s)|child(|1¦ren))
-	butcher:
-		name: butcher¦s
-		pattern: <age> butcher(|1¦s)|(4¦)butcher (kid(|1¦s)|child(|1¦ren))
-	nitwit:
-		name: nitwit¦s
-		pattern: <age> nitwit(|1¦s)|(4¦)nitwit (kid(|1¦s)|child(|1¦ren))
-	witch:
-		name: witch¦es
-		pattern: witch(|1¦es)
-	wither:
-		name: wither¦s
-		pattern: wither(|1¦s)
-	wither skeleton:
-		name: wither skeleton¦s
-		pattern: wither skeleton(|1¦s)
-	wither skull:
-		name: wither skull¦s
-		pattern: wither skull((|1¦s)| projectile(|1¦s))
-	wolf:
-		name: wol¦f¦ves
-		pattern: <age> wol(f|1¦ves)
-	tamed wolf:
-		name: tamed wol¦f¦ves
-		pattern: <age> dog(|1¦s)|tamed <age> wol(f|1¦ves)|(4¦)pupp(y|1¦ies)
-	wild wolf:
-		name: wild wol¦f¦ves
-		pattern: (wild|untamed) <age> wol(f|1¦ves)
-	angry wolf:
-		name: angry wol¦f¦ves @an
-		pattern: (angry|aggressive) <age> wol(f|1¦ves)
-	peaceful wolf:
-		name: peaceful wol¦f¦ves
-		pattern: (peaceful|neutral|unaggressive) <age> wol(f|1¦ves)
-	zombie:
-		name: zombie¦s
-		pattern: <age> zombie(|1¦s)|(4¦)zombie (kid(|1¦s)|child(|1¦ren))
-	xp-orb:
-		name: experience orb¦s @an
-		pattern: ([e]xp|experience)( |-)orb(|1¦s)
-		format: %2$s-%1$s
-	firework:
-		name: firework rocket¦s
-		pattern: firework(|1¦s) [rocket(|1¦s)]
-	falling block:
-		name: falling block¦s
-		pattern: falling (block(|1¦s)|(2¦)%-itemtype%)
-		adjective: falling
-		not a block error: Falling blocks must be blocks, not items
-	thrown potion:
-		name: thrown potion¦s
-		pattern: thrown (potion(|1¦s)|(¦2)%-itemtypes%)
-		adjective: thrown
-	dropped item:
-		name: dropped item¦s
-		pattern: dropped (item(|1¦s)|(¦2)%-itemtypes%)|item entit(y|1¦ies)
-		adjective: dropped
-	horse:
-		name: horse¦s
-		pattern: <age> horse(|1¦s)|(4¦)foal(|1¦s)
-	donkey:
-		name: donkey¦s
-		pattern: <age> donkey(|1¦s)
-	mule:
-		name: mule¦s
-		pattern: <age> mule(|1¦s)
-	chested horse:
-		name: chested horse¦s
-		pattern: <age> chested horse(|1¦s)
-	undead horse:
-		name: undead horse¦s @an
-		pattern: <age> undead horse(|1¦s)|undead <age> horse(|1¦s)|undead (4¦)foal(|1¦s)
-	skeleton horse:
-		name: skeleton horse¦s
-		pattern: <age> skeleton horse(|1¦s)|skeleton <age> horse(|1¦s)|skeleton (4¦)foal(|1¦s)
-	any horse:
-		name: any horse¦s
-		pattern: <age> any horse(|1¦s)|(4¦)foal(|1¦s)
-	llama:
-		name: llama¦s
-		pattern: llama(|1¦s)
-	llama spit:
-		name: llama spit¦s
-		pattern: llama spit(|1¦s)
-	elder guardian:
-		name: elder guardian¦s
-		pattern: elder guardian(|1¦s)
-	guardian:
-		name: guardian¦s
-		pattern: guardian(|1¦s)
-	normal guardian:
-		name: normal guardian¦s
-		pattern: normal guardian(|1¦s)
-	rabbit:
-		name: rabbit¦s
-		pattern: <age> rabbit(|1¦s)|rabbit <age>(|1¦s)
-	brown rabbit:
-		name: rabbit¦s
-		pattern: brown <age> rabbit(|1¦s)|brown rabbit <age>(|1¦s)
-	black and white rabbit:
-		name: rabbit¦s
-		pattern: black [and] white <age> rabbit(|1¦s)|black [and] white rabbit <age>(|1¦s)
-	white rabbit:
-		name: rabbit¦s
-		pattern: white <age> rabbit(|1¦s)|white rabbit <age>(|1¦s)
-	black rabbit:
-		name: rabbit¦s
-		pattern: black <age> rabbit(|1¦s)|black rabbit <age>(|1¦s)
-	gold rabbit:
-		name: rabbit¦s
-		pattern: gold <age> rabbit(|1¦s)|gold rabbit <age>(|1¦s)
-	salt and pepper rabbit:
-		name: rabbit¦s
-		pattern: salt [and] pepper <age> rabbit(|1¦s)|salt [and] pepper rabbit <age>(|1¦s)
-	killer rabbit:
-		name: rabbit¦s
-		pattern: killer <age> rabbit(|1¦s)|killer rabbit <age>(|1¦s)
-	fish hook:
-		name: fish hook¦s
-		pattern: fish[ ]hook(|1¦s)
-	armor stand:
-		name: armor stand¦s
-		pattern: armor stand(|1¦s)
-	endermite:
-		name: endermite¦s
-		pattern: endermite(|1¦s)
-	stray:
-		name: stray¦s
-		pattern: stray(|1¦s)
-	golem:
-		name: golem¦s
-		pattern: golem(|1¦s)
-	shulker:
-		name: shulker¦s
-		pattern: shulker(|1¦s)
-	shulker bullet:
-		name: shulker bullet¦s
-		pattern: shulker bullet(|1¦s)
-	polar bear:
-		name: polar bear¦s
-		pattern: <age> polar bear(|1¦s)
-	area effect cloud:
-		name: area effect cloud¦s
-		pattern: area effect cloud(|1¦s)
-	husk:
-		name: husk¦s
-		pattern: husk(|1¦s)
-	zombie villager:
-		name: zombie villager¦s
-		pattern: zombie villager(|1¦s)
-	zombie farmer:
-		name: zombie farmer¦s
-		pattern: zombie farmer(|1¦s)
-	zombie librarian:
-		name: zombie librarian¦s
-		pattern: zombie librarian(|1¦s)
-	zombie priest:
-		name: zombie priest¦s
-		pattern: zombie priest(|1¦s)
-	zombie blacksmith:
-		name: zombie blacksmith¦s
-		pattern: zombie blacksmith(|1¦s)
-	zombie butcher:
-		name: zombie butcher¦s
-		pattern: zombie butcher(|1¦s)
-	zombie nitwit:
-		name: zombie nitwit¦s
-		pattern: zombie nitwit(|1¦s)
-	evoker:
-		name: evoker¦s
-		pattern: evoker(|1¦s)
-	evoker fangs:
-		name: evoker fangs
-		pattern: evoker fangs
-	illusioner:
-		name: illusioner¦s
-		pattern: illusioner(|1¦s)
-	vex:
-		name: vex¦es
-		pattern: vex(|1¦es)
-	vindicator:
-		name: vindicator¦s
-		pattern: vindicator(|1¦s)
-	parrot:
-		name: parrot¦s
-		pattern: parrot(|1¦s)
-	red parrot:
-		name: red parrot¦s
-		pattern: red parrot(|1¦s)
-	blue parrot:
-		name: blue parrot¦s
-		pattern: blue parrot(|1¦s)
-	green parrot:
-		name: green parrot¦s
-		pattern: green parrot(|1¦s)
-	cyan parrot:
-		name: cyan parrot¦s
-		pattern: cyan parrot(|1¦s)
-	gray parrot:
-		name: gray parrot¦s
-		pattern:  gray parrot(|1¦s)
-	monster:
-		name: monster¦s
-		pattern: monster(|1¦s)
-	animal:
-		name: animal¦s
-		pattern: animal(|1¦s)
-	damageable:
-		name: damageable mob¦s
-		pattern: damageable mob(|1¦s)
-	water mob:
-		name: water mob¦s
-		pattern: water mob(|1¦s)
-	cod:
-		name: cod¦s
-		pattern: cod(|1¦s)
-	salmon:
-		name: salmon¦s
-		pattern: salmon(|1¦s)
-	puffer fish:
-		name: puffer fish¦es
-		pattern: puffer fish(|1¦es)
-	tropical fish:
-		name: tropical fish¦es
-		pattern: tropical fish(|1¦es)
-	drowned:
-		name: drowned¦s
-		pattern: <age> drowned(|1¦s)|(4¦)drowned (kid(|1¦s)|child(|1¦ren))
-	dolphin:
-		name: dolphin¦s
-		pattern: dolphin(|1¦s)
-	phantom:
-		name: phantom¦s
-		pattern: phantom(|1¦s)
-	turtle:
-		name: turtle¦s
-		pattern: <age> turtle(|1¦s)|(4¦)turtle (kid(|1¦s)|child(|1¦ren))
-	trident:
-		name: trident¦s
-		pattern: trident(|1¦s)
-	leash hitch:
-		name: leash hitch¦es
-		pattern: leash hitch(|1¦es)
-
-
-# -- Damage Causes --
-damage causes:
-	contact: contact
-	entity_attack: attack, entity attack, an attack, an entity attack
-	entity_sweep_attack: sweep attack, sweeping
-	projectile: projectile, a projectile
-	suffocation: suffocation, suffocate
-	fall: fall, a fall
-	fire: fire, a fire
-	fire_tick: burning, burn
-	melting: melting, melt
-	lava: lava
-	drowning: drowning, drown
-	block_explosion: block explosion, a block explosion
-	entity_explosion: entity explosion, an entity explosion
-	void: void, the void
-	lightning: lightning, lightning strike, a lightning, a lightning strike
-	starvation: starvation
-	poison: poison
-	magic: potion, a potion
-	wither: wither, wither effect, a wither, wither potion effect
-	falling_block: falling block, a falling block
-	suicide: suicide
-	thorns: thorns
-	dragon_breath: dragon's breath, dragonfire
-	fly_into_wall: hitting wall while flying, flying into a wall
-	hot_floor: magma, hot floor
-	cramming: cramming
-	custom: unknown, custom, plugin, a plugin
-
-# -- Teleport Causes --
-teleport causes:
-	chorus_fruit: chorus, chorus fruit
-	command: command
-	end_gateway: gateway, end gateway, ender gateway
-	end_portal: end portal, ender portal
-	ender_pearl: ender pearl
-	nether_portal: nether portal
-	plugin: plugin
-	spectate: spectate, spectator
-	unknown: unknown
-
-# -- Game Modes --
-game modes:
-	survival: survival
-	creative: creative
-	adventure: adventure
-	spectator: spectator
-
-# -- Visual Effects --
-visual effects:
-	ender_signal:
-		name: ender signal @an
-		pattern: ender [eye] signal[s]
-	mobspawner_flames:
-		name: mobspawner flames  @x
-		pattern: [mo(b|nster)][ ]spawner flames
-	potion_break:
-		name: potion break @a
-		pattern: [%potioneffecttype%] potion break[ing]
-	smoke:
-		name: smoke @-
-		pattern: smoke [%direction%]
-	hurt:
-		name: hurt @-
-		pattern: hurt|damage
-	sheep_eat:
-		name: sheep eating @a
-		pattern: sheep eat[ing] [a] [grass] [block]
-	wolf_hearts:
-		name: wolf hearts @x
-		pattern: wolf (hearts|tame|being tamed)
-	wolf_shake:
-		name: wolf shaking @a
-		pattern: wolf shak(e|ing)
-	wolf_smoke:
-		name: wolf smoke @-
-		pattern: wolf smok(e|ing)
-	fireworks_spark:
-		name: firework's spark @-
-		pattern: firework['s] spark
-	crit:
-		name: critical hit @a
-		pattern: (critical hit|crit)[ spark]
-	magic_crit:
-		name: magical critical hit @a
-		pattern: (magic[al]|blue) (critical hit|crit) [spark]
-	potion_swirl:
-		name: potion swirl @a
-		pattern: [%-color%] potion swirl
-	potion_swirl_transparent:
-		name: transparent potion swirl @a
-		pattern: [%-color%] transparent potion swirl
-	spell:
-		name: spell @a
-		pattern: (spell|thrown potion|lingering potion)
-	instant_spell:
-		name: spell @a
-		pattern: instant (spell|thrown potion)
-	witch_spell:
-		name: witch spell @-
-		pattern: witch (magic|spell)|purple spark
-	note:
-		name: note @a
-		pattern: note
-	portal:
-		name: portal @a
-		pattern: [nether] portal
-	flying_glyph:
-		name: flying glyph @a
-		pattern: (flying (glyph|letter)|enchantment table)
-	flame:
-		name: flame @-
-		pattern: flame|fire
-	lava_pop:
-		name: lava pop @a
-		pattern: lava [pop]
-	footstep:
-		name: footstep @x
-		pattern: footsteps
-	splash:
-		name: water splash @a
-		pattern: [water] splash
-	particle_smoke:
-		name: smoke particle @a
-		pattern: smoke particle
-	explosion_huge:
-		name: huge explosion @a
-		pattern: huge explosion
-	explosion_large:
-		name: large explosion @a
-		pattern: large explosion
-	explosion:
-		name: explosion @an
-		pattern: explosion
-	void_fog:
-		name: void fog @-
-		pattern: void fog
-	small_smoke:
-		name: small smoke @-
-		pattern: (small smoke|town aura)
-	cloud:
-		name: cloud @a
-		pattern: cloud
-	coloured_dust:
-		name: coloured dust @-
-		pattern: (%-color%|colo[u]red) dust
-	snowball_break:
-		name: snowball break @a
-		pattern: snowball break
-	water_drip:
-		name: water drip @a
-		pattern: water drip
-	lava_drip:
-		name: lava drip @a
-		pattern: lava drip
-	snow_shovel:
-		name: snow shovel @-
-		pattern: (snow shovel|snow(man| golem) spawn)
-	slime:
-		name: slime @-
-		pattern: slime
-	heart:
-		name: heart @a
-		pattern: heart
-	angry_villager:
-		name: angry villager @a
-		pattern: (angry villager|[villager] thundercloud)
-	happy_villager:
-		name: happy villager @-
-		pattern: (happy villager|green spark)
-	large_smoke:
-		name: large smoke @-
-		pattern: large smoke
-	item_crack:
-		name: item crack @-
-		pattern: %itemtype% item (break|crack)[ing]
-	block_break:
-		name: block break @-
-		pattern: %itemtype% break[ing]
-	block_dust:
-		name: block dust @-
-		pattern: [sprinting] dust of [%itemtype%]
-	totem:
-		name: totem @-
-		pattern: totem
-	spit:
-		name: spit @-
-		pattern: spit
-	squid_ink:
-		name: squid ink @-
-		pattern: squid ink
-	bubble_pop:
-		name: bubble pop @-
-		pattern: bubble pop
-	current_down:
-		name: current down @-
-		pattern: (current|bubble column) down
-	bubble_column_up:
-		name: bubble column up @-
-		pattern: (current|bubble column) up
-	nautilus:
-		name: nautilus @-
-		pattern: nautilus
-	dolphin:
-		name: dolphin @-
-		pattern: dolphin
-	area_expression: [with [offset of %number%, %number%(,| and) %number%][[and ]speed %number%]]
-
-# -- Inventory Actions --
-inventory actions:
-	nothing: nothing, do nothing
-	pickup_all: pickup all, pickup all items
-	pickup_some: pickup some, pickup some items
-	pickup_half: pickup half, pickup half stack
-	pickup_one: pickup one item, pickup single item, pickup single
-	place_all: place all, place all items
-	place_some: place some, place some items
-	place_one: place one, place one item
-	swap_with_cursor: swap with cursor, swap stack with cursor, swap cursor, swap cursor stack
-	drop_all_cursor: drop all from cursor, drop stack from cursor, drop items from cursor, drop stack from cursor, drop cursor, drop cursor stack
-	drop_one_cursor: drop one from cursor, drop one item from cursor, drop single item from cursor, drop cursor item
-	drop_all_slot: drop all from slot, drop stack from slot, drop items from slot, drop stack from slot, drop slot, drop slot stack
-	drop_one_slot: drop one from slot, drop one item from slot, drop single item from slot, drop slot item
-	move_to_other_inventory: instant move, move to other inventory, shift move
-	hotbar_move_and_readd: hotbar move and readd
-	hotbar_swap: swap with hotbar, swap items with hotbar, hotbar swap, hotbar swap items
-	clone_stack: clone stack
-	collect_to_cursor: collect to cursor, collect items to cursor
-	unknown: unknown, unsupported, custom
-
-# -- Inventory Click Types --
-click types:
-	left: left mouse button, left mouse, LMB
-	shift_left: left mouse button with shift, left mouse with shift, Shift+RMB
-	right: right mouse button, right mouse, RMB
-	shift_right: right mouse button with shift, right mouse with shift, Shift+RMB
-	window_border_left: window border using right mouse button, window border using right mouse, border using LMB
-	window_border_right: window border using left mouse button, window border using right mouse, border using RMB
-	middle: middle mouse button, middle mouse, MMB
-	number_key: number key, 0-9
-	double_click: double click using mouse, double click
-	drop: drop key, drop item, Q
-	control_drop: drop key with control, drop stack, Ctrl+Q
-	creative: creative action
-	unknown: unknown, unsupported, custom
-
-# -- Inventory Types --
-inventory types:
-	chest: chest inventory
-	dispenser: dispenser inventory
-	dropper: dropper inventory
-	furnace: furnace inventory
-	workbench: workbench inventory
-	crafting: crafting table inventory
-	enchanting: enchanting table inventory
-	brewing: brewing stand inventory
-	player: player inventory
-	creative: creative inventory
-	merchant: merchant inventory, villager inventory
-	ender_chest: ender chest inventory
-	anvil: anvil inventory
-	beacon: beacon inventory
-	hopper: hopper inventory
-	shulker_box: shulker box inventory
-
-# -- Spawn Reasons --
-spawn reasons:
-	breeding: breed, breeding
-	build_irongolem: built iron golem, build iron golem
-	build_snowman: built snowman, build snowman
-	build_wither: built wither, build wither
-	chunk_gen: chunk generation
-	cured: cured
-	custom: customized, customised, custom
-	default: default
-	dispenser_egg: dispense egg, dispensing egg
-	drowned: drowned
-	egg: egg
-	ender_pearl: ender pearl
-	infection: infection, infected
-	jockey: jockey
-	lightning: lightning
-	mount: mount
-	natural: natural
-	nether_portal: nether portal
-	ocelot_baby: ocelot baby
-	reinforcements: reinforcements
-	shoulder_entity: perching, shoulder
-	silverfish_block: silverfish reveal, silverfish trap
-	slime_split: slime split
-	spawner: mob spawner, creature spawner, spawner
-	spawner_egg: spawn egg
-	trap: trap
-	village_defense: village defense, golem defense, iron golem defense
-	village_invasion: village invasion, village invading
-
-# -- Difficulties --
-difficulties:
-	easy: easy
-	normal: medium, normal
-	hard: hard
-	peaceful: peaceful
-
-# -- Resource Pack States --
-resource pack states:
-    accepted: accept, accepted
-    declined: decline, refuse, reject, declined, refused, rejected
-    failed_download: download fail, fail, failed to download, failed
-    successfully_loaded: successfully load, successfully install, success, successfully loaded, successfully installed
-
-# -- Boolean --
-boolean:
-	true:
-		name: true
-		pattern: (true|yes|on)
-	false:
-		name: false
-		pattern: (false|no|off)
-
-# -- Types --
-types:
-	# Java
-	object: object¦s @an
-	number: number¦s @a
-	integer: integer¦s @an
-	long: integer¦s @an
-	short: integer¦s @an
-	byte: integer¦s @an
-	double: number¦s @a
-	float: number¦s @a
-	boolean: boolean¦ (yes/no)¦s (yes/no) @a
-	string: text¦s @a
-	chunk: chunk¦s @a
-	
-	# Bukkit
-	entity: entit¦y¦ies @an
-	livingentity: living entit¦y¦ies @a
-	projectile: projectile¦s @a
-	block: block¦s @a
-	location: location¦s @a
-	world: world¦s @a
-	inventory: inventor¦y¦ies @an
-	player: player¦s @a
-	offlineplayer: offline player¦s @a
-	commandsender: player¦¦s¦/console @a
-	inventoryholder: inventory holder¦s @an
-	gamemode: gamemode¦s @a
-	itemstack: item stack¦s @an
-	itementity: dropped item¦s @a # same as entities.dropped item.name
-	biome: biome¦s @a
-	potioneffecttype: potion¦s @a
-	enchantment: enchantment¦s @an
-	damagecause: damage cause¦s @a
-	teleportcause: teleport cause¦s @a
-	inventoryaction: inventory action¦s @a
-	clicktype: click type¦s @a
-	vector: vector¦s @a
-	inventorytype: inventory type¦s @an
-	metadataholder: metadata holder¦s @a
-	spawnreason: spawn reason¦s @a
-	difficulty: (difficulty|difficulties) @a
-	resourcepackaction: resource pack action¦s @a
-
-	# Skript
-	weathertype: weather type¦s @a
-	entitytype: entity type¦s @an
-	entitydata: entity type¦s @an
-	itemtype: item type¦s @an
-	time: time¦s @a
-	timespan: time span¦s @a
-	timeperiod: time period¦s @a
-	date: date¦s @a
-	direction: direction¦s @a
-	slot: slot¦s @a
-	color: color¦s @a
-	structuretype: tree type¦s @a
-	enchantmenttype: enchantment type¦s @an
-	experience: experience point¦s @an
-	experience.pattern: (e?xp|experience( points?)?)
-	classinfo: type¦s @a
-	visualeffect: visual effect¦s @a
-	
-	# Hooks
-	money: money
-	region: region¦s
-
-# -- IO Exceptions --
-io exceptions:
-	unknownhostexception: Cannot connect to %s
-	accessdeniedexception: Access denied for %s
-=======
 # Default English language file
 
 # Which version of Skript this language file was written for
@@ -2775,6 +1364,13 @@
 	hard: hard
 	peaceful: peaceful
 
+# -- Resource Pack States --
+resource pack states:
+	accepted: accept, accepted
+	declined: decline, refuse, reject, declined, refused, rejected
+	failed_download: download fail, fail, failed to download, failed
+	successfully_loaded: successfully load, successfully install, success, successfully loaded, successfully installed
+
 # -- Boolean --
 boolean:
 	true:
@@ -2847,7 +1443,7 @@
 	experience.pattern: (e?xp|experience( points?)?)
 	classinfo: type¦s @a
 	visualeffect: visual effect¦s @a
-
+	resourcepackstate: resource pack state¦s @a
 	
 	# Hooks
 	money: money
@@ -2856,5 +1452,4 @@
 # -- IO Exceptions --
 io exceptions:
 	unknownhostexception: Cannot connect to %s
-	accessdeniedexception: Access denied for %s
->>>>>>> 4947bb8a
+	accessdeniedexception: Access denied for %s